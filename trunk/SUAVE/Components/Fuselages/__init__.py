--- conflicted
+++ resolved
@@ -1,12 +1,8 @@
-## @defgroup components-fuselages Fuselages
-# Components traditionally considered to be the fuselage of a vehicle.
-# These typically contain the primary payload of the vehicle.
-## @ingroup Components
-
-# classes
-<<<<<<< HEAD
-from Fuselage import Fuselage
-from Segment import Segment
-=======
-from .Fuselage import Fuselage
->>>>>>> 311c1874
+## @defgroup components-fuselages Fuselages
+# Components traditionally considered to be the fuselage of a vehicle.
+# These typically contain the primary payload of the vehicle.
+## @ingroup Components
+
+# classes
+from .Fuselage import Fuselage
+from .Segment import Segment