## @defgroup Components-Energy-Networks Networks
# Components used in energy networks.
# These scripts are the blue prints the connect the component of your energy system. The mission will call these
# at each iteration to calculate thrust and a mass flow rate.
# @ingroup Components-Energy

<<<<<<< HEAD
from .Solar                                   import Solar
from .Ducted_Fan                              import Ducted_Fan
from .Battery_Ducted_Fan                      import Battery_Ducted_Fan 
from .Turbofan                                import Turbofan
from .Turbojet_Super                          import Turbojet_Super
from .Solar_Low_Fidelity                      import Solar_Low_Fidelity
from .Battery_Ducted_Fan                      import Battery_Ducted_Fan
from .Internal_Combustion_Propeller           import Internal_Combustion_Propeller
from .Lift_Cruise                             import Lift_Cruise
from .Serial_Hybrid_Ducted_Fan                import Serial_Hybrid_Ducted_Fan
from .Vectored_Thrust                         import Vectored_Thrust
from .Propulsor_Surrogate                     import Propulsor_Surrogate
from .Battery_Propeller                       import Battery_Propeller
from .Ramjet                                  import Ramjet
from .Scramjet                                import Scramjet
from .Liquid_Rocket                           import Liquid_Rocket
from .Battery_Test                            import Battery_Test
=======
from .Solar                                        import Solar
from .Ducted_Fan                                   import Ducted_Fan
from .Battery_Ducted_Fan                           import Battery_Ducted_Fan 
from .Turbofan                                     import Turbofan
from .Turbojet_Super                               import Turbojet_Super
from .Solar_Low_Fidelity                           import Solar_Low_Fidelity
from .Battery_Ducted_Fan                           import Battery_Ducted_Fan
from .Internal_Combustion_Propeller                import Internal_Combustion_Propeller
from .Lift_Cruise                                  import Lift_Cruise
from .Serial_Hybrid_Ducted_Fan                     import Serial_Hybrid_Ducted_Fan
from .Vectored_Thrust                              import Vectored_Thrust
from .Propulsor_Surrogate                          import Propulsor_Surrogate
from .Battery_Propeller                            import Battery_Propeller
from .Ramjet                                       import Ramjet
from .Scramjet                                     import Scramjet
from .Liquid_Rocket                                import Liquid_Rocket
from .Internal_Combustion_Propeller_Constant_Speed import Internal_Combustion_Propeller_Constant_Speed

>>>>>>> 32b9fba4
<|MERGE_RESOLUTION|>--- conflicted
+++ resolved
@@ -1,44 +1,25 @@
-## @defgroup Components-Energy-Networks Networks
-# Components used in energy networks.
-# These scripts are the blue prints the connect the component of your energy system. The mission will call these
-# at each iteration to calculate thrust and a mass flow rate.
-# @ingroup Components-Energy
-
-<<<<<<< HEAD
-from .Solar                                   import Solar
-from .Ducted_Fan                              import Ducted_Fan
-from .Battery_Ducted_Fan                      import Battery_Ducted_Fan 
-from .Turbofan                                import Turbofan
-from .Turbojet_Super                          import Turbojet_Super
-from .Solar_Low_Fidelity                      import Solar_Low_Fidelity
-from .Battery_Ducted_Fan                      import Battery_Ducted_Fan
-from .Internal_Combustion_Propeller           import Internal_Combustion_Propeller
-from .Lift_Cruise                             import Lift_Cruise
-from .Serial_Hybrid_Ducted_Fan                import Serial_Hybrid_Ducted_Fan
-from .Vectored_Thrust                         import Vectored_Thrust
-from .Propulsor_Surrogate                     import Propulsor_Surrogate
-from .Battery_Propeller                       import Battery_Propeller
-from .Ramjet                                  import Ramjet
-from .Scramjet                                import Scramjet
-from .Liquid_Rocket                           import Liquid_Rocket
-from .Battery_Test                            import Battery_Test
-=======
-from .Solar                                        import Solar
-from .Ducted_Fan                                   import Ducted_Fan
-from .Battery_Ducted_Fan                           import Battery_Ducted_Fan 
-from .Turbofan                                     import Turbofan
-from .Turbojet_Super                               import Turbojet_Super
-from .Solar_Low_Fidelity                           import Solar_Low_Fidelity
-from .Battery_Ducted_Fan                           import Battery_Ducted_Fan
-from .Internal_Combustion_Propeller                import Internal_Combustion_Propeller
-from .Lift_Cruise                                  import Lift_Cruise
-from .Serial_Hybrid_Ducted_Fan                     import Serial_Hybrid_Ducted_Fan
-from .Vectored_Thrust                              import Vectored_Thrust
-from .Propulsor_Surrogate                          import Propulsor_Surrogate
-from .Battery_Propeller                            import Battery_Propeller
-from .Ramjet                                       import Ramjet
-from .Scramjet                                     import Scramjet
-from .Liquid_Rocket                                import Liquid_Rocket
-from .Internal_Combustion_Propeller_Constant_Speed import Internal_Combustion_Propeller_Constant_Speed
-
->>>>>>> 32b9fba4
+## @defgroup Components-Energy-Networks Networks
+# Components used in energy networks.
+# These scripts are the blue prints the connect the component of your energy system. The mission will call these
+# at each iteration to calculate thrust and a mass flow rate.
+# @ingroup Components-Energy
+
+
+from .Solar                                        import Solar
+from .Ducted_Fan                                   import Ducted_Fan
+from .Battery_Ducted_Fan                           import Battery_Ducted_Fan 
+from .Turbofan                                     import Turbofan
+from .Turbojet_Super                               import Turbojet_Super
+from .Solar_Low_Fidelity                           import Solar_Low_Fidelity
+from .Battery_Ducted_Fan                           import Battery_Ducted_Fan
+from .Internal_Combustion_Propeller                import Internal_Combustion_Propeller
+from .Lift_Cruise                                  import Lift_Cruise
+from .Serial_Hybrid_Ducted_Fan                     import Serial_Hybrid_Ducted_Fan
+from .Vectored_Thrust                              import Vectored_Thrust
+from .Propulsor_Surrogate                          import Propulsor_Surrogate
+from .Battery_Propeller                            import Battery_Propeller
+from .Battery_Test                                 import Battery_Test
+from .Ramjet                                       import Ramjet
+from .Scramjet                                     import Scramjet
+from .Liquid_Rocket                                import Liquid_Rocket
+from .Internal_Combustion_Propeller_Constant_Speed import Internal_Combustion_Propeller_Constant_Speed