<<<<<<< HEAD
# __init__.py
# 
# Created:  
# Modified: Feb 2016, T. MacDonald

=======
## @defgroup Components-Energy-Networks Networks
# Components used in energy networks.
# These scripts are the blue prints the connect the component of your energy system. The mission will call these
# at each iteration to calculate thrust and a mass flow rate.
# @ingroup Components-Energy

>>>>>>> 77c888e9
from Solar import Solar
from Ducted_Fan import Ducted_Fan
from Battery_Ducted_Fan import Battery_Ducted_Fan 
from Turbofan import Turbofan
from Turbojet_Super import Turbojet_Super
from Solar_Low_Fidelity import Solar_Low_Fidelity
from Dual_Battery_Ducted_Fan import Dual_Battery_Ducted_Fan
<<<<<<< HEAD

from Turbofan_3 import Turbofan_3
from Turbojet_Super_AB import Turbojet_Super_AB

from Turbofan_TASOPT import Turbofan_TASOPT
#from Turbofan_TASOPTc_wrap import Turbofan_TASOPTc_wrap
from Turbofan_Deck_I import Turbofan_Deck_I
from Turbofan_JDM import Turbofan_JDM
from Turbofan_TASOPT_Net import Turbofan_TASOPT_Net
from Turbofan_TASOPT_Net_fsolve import Turbofan_TASOPT_Net_fsolve
=======
from Propulsor_Surrogate import Propulsor_Surrogate
>>>>>>> 77c888e9
<|MERGE_RESOLUTION|>--- conflicted
+++ resolved
@@ -1,35 +1,24 @@
-<<<<<<< HEAD
-# __init__.py
-# 
-# Created:  
-# Modified: Feb 2016, T. MacDonald
-
-=======
-## @defgroup Components-Energy-Networks Networks
-# Components used in energy networks.
-# These scripts are the blue prints the connect the component of your energy system. The mission will call these
-# at each iteration to calculate thrust and a mass flow rate.
-# @ingroup Components-Energy
-
->>>>>>> 77c888e9
-from Solar import Solar
-from Ducted_Fan import Ducted_Fan
-from Battery_Ducted_Fan import Battery_Ducted_Fan 
-from Turbofan import Turbofan
-from Turbojet_Super import Turbojet_Super
-from Solar_Low_Fidelity import Solar_Low_Fidelity
-from Dual_Battery_Ducted_Fan import Dual_Battery_Ducted_Fan
-<<<<<<< HEAD
-
-from Turbofan_3 import Turbofan_3
-from Turbojet_Super_AB import Turbojet_Super_AB
-
-from Turbofan_TASOPT import Turbofan_TASOPT
-#from Turbofan_TASOPTc_wrap import Turbofan_TASOPTc_wrap
-from Turbofan_Deck_I import Turbofan_Deck_I
-from Turbofan_JDM import Turbofan_JDM
-from Turbofan_TASOPT_Net import Turbofan_TASOPT_Net
-from Turbofan_TASOPT_Net_fsolve import Turbofan_TASOPT_Net_fsolve
-=======
-from Propulsor_Surrogate import Propulsor_Surrogate
->>>>>>> 77c888e9
+## @defgroup Components-Energy-Networks Networks
+# Components used in energy networks.
+# These scripts are the blue prints the connect the component of your energy system. The mission will call these
+# at each iteration to calculate thrust and a mass flow rate.
+# @ingroup Components-Energy
+
+from Solar import Solar
+from Ducted_Fan import Ducted_Fan
+from Battery_Ducted_Fan import Battery_Ducted_Fan 
+from Turbofan import Turbofan
+from Turbojet_Super import Turbojet_Super
+from Solar_Low_Fidelity import Solar_Low_Fidelity
+from Dual_Battery_Ducted_Fan import Dual_Battery_Ducted_Fan
+
+from Turbofan_3 import Turbofan_3
+from Turbojet_Super_AB import Turbojet_Super_AB
+
+from Turbofan_TASOPT import Turbofan_TASOPT
+#from Turbofan_TASOPTc_wrap import Turbofan_TASOPTc_wrap
+from Turbofan_Deck_I import Turbofan_Deck_I
+from Turbofan_JDM import Turbofan_JDM
+from Turbofan_TASOPT_Net import Turbofan_TASOPT_Net
+from Turbofan_TASOPT_Net_fsolve import Turbofan_TASOPT_Net_fsolve
+from Propulsor_Surrogate import Propulsor_Surrogate