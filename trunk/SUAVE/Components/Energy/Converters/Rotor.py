## @ingroup Components-Energy-Converters
# Rotor.py
#
# Created:  Jun 2014, E. Botero
# Modified: Jan 2016, T. MacDonald
#           Feb 2019, M. Vegh
#           Mar 2020, M. Clarke
#           Sep 2020, M. Clarke
#           Mar 2021, R. Erhard
#           Apr 2021, M. Clarke
#           Jul 2021, E. Botero
#           Jul 2021, R. Erhard
#           Sep 2021, R. Erhard

# ----------------------------------------------------------------------
#  Imports
# ----------------------------------------------------------------------
from SUAVE.Core import Data, Units
from SUAVE.Components.Energy.Energy_Component import Energy_Component
from SUAVE.Methods.Geometry.Three_Dimensional \
     import  orientation_product, orientation_transpose
from SUAVE.Methods.Aerodynamics.Common.Fidelity_Zero.Lift.compute_HFW_inflow_velocities \
     import compute_HFW_inflow_velocities


# package imports
import numpy as np
import scipy as sp
from scipy.interpolate import interp1d
# ----------------------------------------------------------------------
#  Generalized Rotor Class
# ----------------------------------------------------------------------
## @ingroup Components-Energy-Converters
class Rotor(Energy_Component):
    """This is a general rotor component.

    Assumptions:
    None

    Source:
    None
    """
    def __defaults__(self):
        """This sets the default values for the component to function.

        Assumptions:
        None

        Source:
        N/A

        Inputs:
        None

        Outputs:
        None

        Properties Used:
        None
        """

        self.tag                          = 'rotor'
        self.number_of_blades             = 0.0
        self.tip_radius                   = 0.0
        self.hub_radius                   = 0.0
        self.twist_distribution           = 0.0
        self.sweep_distribution           = 0.0         # quarter chord offset from quarter chord of root airfoil
        self.chord_distribution           = 0.0
        self.mid_chord_alignment          = 0.0
        self.thickness_to_chord           = 0.0
        self.blade_solidity               = 0.0
        self.design_power                 = None
        self.design_thrust                = None
        self.airfoil_geometry             = None
        self.airfoil_polars               = None
        self.airfoil_polar_stations       = None
        self.radius_distribution          = None
        self.rotation                     = 1
        self.orientation_euler_angles     = [0.,0.,0.]   # This is X-direction thrust in vehicle frame
        self.ducted                       = False
        self.number_azimuthal_stations    = 24
        self.number_points_around_airfoil = 40
        self.induced_power_factor         = 1.48         # accounts for interference effects
        self.profile_drag_coefficient     = .03

        self.use_2d_analysis           = False    # True if rotor is at an angle relative to freestream or nonuniform freestream
        self.nonuniform_freestream     = False
        self.axial_velocities_2d       = None     # user input for additional velocity influences at the rotor
        self.tangential_velocities_2d  = None     # user input for additional velocity influences at the rotor
        self.radial_velocities_2d      = None     # user input for additional velocity influences at the rotor
        self.time_accurate_loading     = False

        self.Wake_VD                   = Data()
        self.wake_method               = "momentum"
        self.number_rotor_rotations    = 5
        self.number_steps_per_rotation = 100
        self.wake_settings             = Data()

        self.wake_settings.initial_timestep_offset   = 0    # initial timestep
        self.wake_settings.wake_development_time     = 0.05 # total simulation time required for wake development
        self.wake_settings.number_of_wake_timesteps  = 30   # total number of time steps in wake development
        self.start_angle                             = 0.0  # angle of first blade from vertical

        self.inputs.y_axis_rotation    = 0.
        self.inputs.pitch_command      = 0.
        self.variable_pitch            = False
        
        self.UQ_parameters             = Data()
        self.UQ_parameters.PSI         = None
        self.UQ_parameters.lamda       = None

    def spin(self,conditions):
        """Analyzes a general rotor given geometry and operating conditions.

        Assumptions:
        per source

        Source:
        Drela, M. "Qprop Formulation", MIT AeroAstro, June 2006
        http://web.mit.edu/drela/Public/web/qprop/qprop_theory.pdf

        Leishman, Gordon J. Principles of helicopter aerodynamics
        Cambridge university press, 2006.

        Inputs:
        self.inputs.omega                    [radian/s]
        conditions.freestream.
          density                            [kg/m^3]
          dynamic_viscosity                  [kg/(m-s)]
          speed_of_sound                     [m/s]
          temperature                        [K]
        conditions.frames.
          body.transform_to_inertial         (rotation matrix)
          inertial.velocity_vector           [m/s]
        conditions.propulsion.
          throttle                           [-]

        Outputs:
        conditions.propulsion.outputs.
           number_radial_stations            [-]
           number_azimuthal_stations         [-]
           disc_radial_distribution          [m]
           speed_of_sound                    [m/s]
           density                           [kg/m-3]
           velocity                          [m/s]
           disc_tangential_induced_velocity  [m/s]
           disc_axial_induced_velocity       [m/s]
           disc_tangential_velocity          [m/s]
           disc_axial_velocity               [m/s]
           drag_coefficient                  [-]
           lift_coefficient                  [-]
           omega                             [rad/s]
           disc_circulation                  [-]
           blade_dQ_dR                       [N/m]
           blade_dT_dr                       [N]
           blade_thrust_distribution         [N]
           disc_thrust_distribution          [N]
           thrust_per_blade                  [N]
           thrust_coefficient                [-]
           azimuthal_distribution            [rad]
           disc_azimuthal_distribution       [rad]
           blade_dQ_dR                       [N]
           blade_dQ_dr                       [Nm]
           blade_torque_distribution         [Nm]
           disc_torque_distribution          [Nm]
           torque_per_blade                  [Nm]
           torque_coefficient                [-]
           power                             [W]
           power_coefficient                 [-]

        Properties Used:
        self.
          number_of_blades                   [-]
          tip_radius                         [m]
          twist_distribution                 [radians]
          chord_distribution                 [m]
          orientation_euler_angles           [rad, rad, rad]
        """

        # Unpack rotor blade parameters
        B       = self.number_of_blades
        R       = self.tip_radius
        beta_0  = self.twist_distribution
        c       = self.chord_distribution
        sweep   = self.sweep_distribution     # quarter chord distance from quarter chord of root airfoil
        r_1d    = self.radius_distribution
        tc      = self.thickness_to_chord

        # Unpack rotor airfoil data
        a_geo   = self.airfoil_geometry
        a_loc   = self.airfoil_polar_stations
        cl_sur  = self.airfoil_cl_surrogates
        cd_sur  = self.airfoil_cd_surrogates

        # Unpack rotor inputs and conditions
        omega                 = self.inputs.omega
        Na                    = self.number_azimuthal_stations
        nonuniform_freestream = self.nonuniform_freestream
        use_2d_analysis       = self.use_2d_analysis
        wake_method           = self.wake_method
        rotation              = self.rotation
        pitch_c               = self.inputs.pitch_command

        # Check for variable pitch
        if np.any(pitch_c !=0) and not self.variable_pitch:
            print("Warning: pitch commanded for a fixed-pitch rotor. Changing to variable pitch rotor for weights analysis.")
            self.variable_pitch = True

        # Unpack freestream conditions
        rho     = conditions.freestream.density[:,0,None]
        mu      = conditions.freestream.dynamic_viscosity[:,0,None]
        a       = conditions.freestream.speed_of_sound[:,0,None]
        T       = conditions.freestream.temperature[:,0,None]
        Vv      = conditions.frames.inertial.velocity_vector
        nu      = mu/rho
        rho_0   = rho

        # Helpful shorthands
        pi      = np.pi

        # Calculate total blade pitch
        total_blade_pitch = beta_0 + pitch_c

        # Velocity in the rotor frame
        T_body2inertial = conditions.frames.body.transform_to_inertial
        T_inertial2body = orientation_transpose(T_body2inertial)
        V_body          = orientation_product(T_inertial2body,Vv)
        body2thrust     = self.body_to_prop_vel()
        T_body2thrust   = orientation_transpose(np.ones_like(T_body2inertial[:])*body2thrust)
        V_thrust        = orientation_product(T_body2thrust,V_body)

        # Check and correct for hover
        V         = V_thrust[:,0,None]
        V[V==0.0] = 1E-6

        # Number of radial stations and segment control points
        Nr       = len(c)
        ctrl_pts = len(Vv)

        # Non-dimensional radial distribution and differential radius
        chi           = r_1d/R
        diff_r        = np.diff(r_1d)
        deltar        = np.zeros(len(r_1d))
        deltar[1:-1]  = diff_r[0:-1]/2 + diff_r[1:]/2
        deltar[0]     = diff_r[0]/2
        deltar[-1]    = diff_r[-1]/2

        # Calculating rotational parameters
        omegar   = np.outer(omega,r_1d)
        n        = omega/(2.*pi)   # Rotations per second

        # 2 dimensional radial distribution non dimensionalized
        chi_2d         = np.tile(chi[:, None],(1,Na))
        chi_2d         = np.repeat(chi_2d[None,:,:], ctrl_pts, axis=0)
        r_dim_2d       = np.tile(r_1d[:, None] ,(1,Na))
        r_dim_2d       = np.repeat(r_dim_2d[None,:,:], ctrl_pts, axis=0)
        c_2d           = np.tile(c[:, None] ,(1,Na))
        c_2d           = np.repeat(c_2d[None,:,:], ctrl_pts, axis=0)

        # Azimuthal distribution of stations
        psi            = np.linspace(0,2*pi,Na+1)[:-1]
        psi_2d         = np.tile(np.atleast_2d(psi),(Nr,1))
        psi_2d         = np.repeat(psi_2d[None, :, :], ctrl_pts, axis=0)

        # apply blade sweep to azimuthal position
        if np.any(np.array([sweep])!=0):
            use_2d_analysis     = True
            sweep_2d            = np.repeat(sweep[:, None], (1,Na))
            sweep_offset_angles = np.tan(sweep_2d/r_dim_2d)
            psi_2d             += sweep_offset_angles

        # Starting with uniform freestream
        ua       = 0
        ut       = 0
        ur       = 0

        # Include velocities introduced by rotor incidence angles
        if (np.any(abs(V_thrust[:,1]) >1e-3) or np.any(abs(V_thrust[:,2]) >1e-3)) and use_2d_analysis:

            # y-component of freestream in the propeller cartesian plane
            Vy  = V_thrust[:,1,None,None]
            Vy  = np.repeat(Vy, Nr,axis=1)
            Vy  = np.repeat(Vy, Na,axis=2)

            # z-component of freestream in the propeller cartesian plane
            Vz  = V_thrust[:,2,None,None]
            Vz  = np.repeat(Vz, Nr,axis=1)
            Vz  = np.repeat(Vz, Na,axis=2)

            # check for invalid rotation angle
            if (rotation == 1) or (rotation == -1):
                pass
            else:
                print("Invalid rotation direction. Setting to 1.")
                rotation = 1

            # compute resulting radial and tangential velocities in polar frame
            utz =  Vz*np.cos(psi_2d* rotation)
            urz =  Vz*np.sin(psi_2d* rotation)
            uty =  Vy*np.sin(psi_2d* rotation)
            ury =  Vy*np.cos(psi_2d* rotation)

            ut +=  (utz + uty)
            ur +=  (urz + ury)
            ua +=  np.zeros_like(ut)

        # Include external velocities introduced by user
        if nonuniform_freestream:
            use_2d_analysis   = True

            # include additional influences specified at rotor sections, shape=(ctrl_pts,Nr,Na)
            ua += self.axial_velocities_2d
            ut += self.tangential_velocities_2d
            ur += self.radial_velocities_2d

        if use_2d_analysis:
            # make everything 2D with shape (ctrl_pts,Nr,Na)
            size   = (ctrl_pts,Nr,Na )
            PSI    = np.ones(size)
            PSIold = np.zeros(size)

            # 2-D freestream velocity and omega*r
            V_2d   = V_thrust[:,0,None,None]
            V_2d   = np.repeat(V_2d, Na,axis=2)
            V_2d   = np.repeat(V_2d, Nr,axis=1)
            omegar = (np.repeat(np.outer(omega,r_1d)[:,:,None], Na, axis=2))

            # total velocities
            Ua     = V_2d + ua

            # 2-D blade pitch and radial distributions
            if np.size(pitch_c)>1:
                # control variable is the blade pitch, repeat around azimuth
                beta = np.repeat(total_blade_pitch[:,:,None], Na, axis=2)
            else:
                beta = np.tile(total_blade_pitch[None,:,None],(ctrl_pts,1,Na ))

            r    = np.tile(r_1d[None,:,None], (ctrl_pts, 1, Na))
            c    = np.tile(c[None,:,None], (ctrl_pts, 1, Na))
            deltar = np.tile(deltar[None,:,None], (ctrl_pts, 1, Na))

            # 2-D atmospheric properties
            a   = np.tile(np.atleast_2d(a),(1,Nr))
            a   = np.repeat(a[:, :, None], Na, axis=2)
            nu  = np.tile(np.atleast_2d(nu),(1,Nr))
            nu  = np.repeat(nu[:,  :, None], Na, axis=2)
            rho = np.tile(np.atleast_2d(rho),(1,Nr))
            rho = np.repeat(rho[:,  :, None], Na, axis=2)
            T   = np.tile(np.atleast_2d(T),(1,Nr))
            T   = np.repeat(T[:, :, None], Na, axis=2)

        else:
            # total velocities
            r      = r_1d
            Ua     = np.outer((V + ua),np.ones_like(r))
            beta   = total_blade_pitch

            # Things that will change with iteration
            size   = (ctrl_pts,Nr)
            PSI    = np.ones(size)
            PSIold = np.zeros(size)

        # Total velocities
        Ut     = omegar - ut
        U      = np.sqrt(Ua*Ua + Ut*Ut + ur*ur)

        if wake_method == 'momentum':
            # Setup a Newton iteration
            diff   = 1.
            tol    = 1e-6  # Convergence tolerance
            ii     = 0

            # BEMT Iteration
            while (diff>tol):
                # compute velocities
                sin_psi      = np.sin(PSI)
                cos_psi      = np.cos(PSI)
                Wa           = 0.5*Ua + 0.5*U*sin_psi
                Wt           = 0.5*Ut + 0.5*U*cos_psi
                va           = Wa - Ua
                vt           = Ut - Wt

                # compute blade airfoil forces and properties
                Cl, Cdval, alpha, Ma, W = compute_airfoil_aerodynamics(beta,c,r,R,B,Wa,Wt,a,nu,a_loc,a_geo,cl_sur,cd_sur,ctrl_pts,Nr,Na,tc,use_2d_analysis)

                # compute inflow velocity and tip loss factor
                lamdaw, F, piece = compute_inflow_and_tip_loss(r,R,Wa,Wt,B)

                # compute Newton residual on circulation
                Gamma       = vt*(4.*pi*r/B)*F*(1.+(4.*lamdaw*R/(pi*B*r))*(4.*lamdaw*R/(pi*B*r)))**0.5
                Rsquiggly   = Gamma - 0.5*W*c*Cl

                # use analytical derivative to get dR_dpsi
                dR_dpsi = compute_dR_dpsi(B,beta,r,R,Wt,Wa,U,Ut,Ua,cos_psi,sin_psi,piece)

                # update inflow angle
                dpsi        = -Rsquiggly/dR_dpsi
                PSI         = PSI + dpsi
                diff        = np.max(abs(PSIold-PSI))
                PSIold      = PSI

                # If omega = 0, do not run BEMT convergence loop
                if all(omega[:,0]) == 0. :
                    break

                # If its really not going to converge
                if np.any(PSI>pi/2) and np.any(dpsi>0.0):
                    print("Rotor BEMT did not converge to a solution (Stall)")
                    break

                ii+=1
                if ii>10000:
                    print("Rotor BEMT did not converge to a solution (Iteration Limit)")
                    break


        elif wake_method == "helical_fixed_wake":

            # compute axial wake-induced velocity (a byproduct of the circulation distribution which is an input to the wake geometry)
            va, vt = compute_HFW_inflow_velocities(self)

            # compute blade circulation/forces using the new velocities
            Gamma        = self.outputs.disc_circulation
            Wa           = va + Ua
            Wt           = Ut - vt

            # Compute aerodynamic forces based on specified input airfoil or surrogate
<<<<<<< HEAD
            Cl, Cdval = compute_aerodynamic_forces(a_loc, a_geo, cl_sur, cd_sur, ctrl_pts, Nr, Na, Re, Ma, alpha, tc, use_2d_analysis)
            
            # Newton residual
            Rsquiggly   = Gamma - 0.5*W*c*Cl
        
            # An analytical derivative for dR_dpsi, this is derived by taking a derivative of the above equations
            # This was solved symbolically in Matlab and exported        
            f_wt_2      = 4*Wt*Wt
            f_wa_2      = 4*Wa*Wa
            Ucospsi     = U*cos_psi
            Usinpsi     = U*sin_psi
            Utcospsi    = Ut*cos_psi
            Uasinpsi    = Ua*sin_psi 
            UapUsinpsi  = (Ua + Usinpsi)
            utpUcospsi  = (Ut + Ucospsi) 
            utpUcospsi2 = utpUcospsi*utpUcospsi
            UapUsinpsi2 = UapUsinpsi*UapUsinpsi 
            dR_dpsi     = ((4.*U*r*arccos_piece*sin_psi*((16.*UapUsinpsi2)/(BB*pi2*f_wt_2) + 1.)**(0.5))/B - 
                           (pi*U*(Ua*cos_psi - Ut*sin_psi)*(beta - np.arctan((Wa+Wa)/(Wt+Wt))))/(2.*(f_wt_2 + f_wa_2)**(0.5))
                           + (pi*U*(f_wt_2 +f_wa_2)**(0.5)*(U + Utcospsi  +  Uasinpsi))/(2.*(f_wa_2/(f_wt_2) + 1.)*utpUcospsi2)
                           - (4.*U*piece*((16.*UapUsinpsi2)/(BB*pi2*f_wt_2) + 1.)**(0.5)*(R - r)*(Ut/2. - 
                            (Ucospsi)/2.)*(U + Utcospsi + Uasinpsi ))/(f_wa_2*(1. - np.exp(-(B*(Wt+Wt)*(R - 
                            r))/(r*(Wa+Wa))))**(0.5)) + (128.*U*r*arccos_piece*(Wa+Wa)*(Ut/2. - (Ucospsi)/2.)*(U + 
                            Utcospsi  + Uasinpsi ))/(BBB*pi2*utpUcospsi*utpUcospsi2*((16.*f_wa_2)/(BB*pi2*f_wt_2) + 1.)**(0.5))) 
        
            dR_dpsi[np.isnan(dR_dpsi)] = 0.1
        
            dpsi        = -Rsquiggly/dR_dpsi
            PSI         = PSI + dpsi
            diff        = np.max(abs(PSIold-PSI))
            PSIold      = PSI
        
            # omega = 0, do not run BEMT convergence loop 
            if all(omega[:,0]) == 0. :              
                break
            
            # If its really not going to converge
            if np.any(PSI>pi/2) and np.any(dpsi>0.0):
                print("Rotor BEMT did not converge to a solution (Stall)")
                break
        
            ii+=1 
            if ii>10000:
                print("Rotor BEMT did not converge to a solution (Iteration Limit)")
                break
            
        # After BEMT converges, there is still some uncertainty in the inflow angle PSI:
        if self.UQ_parameters.PSI is not None:
            # update PSI for this simulation of uncertainty
            PSI += self.UQ_parameters.PSI
            
            # compute resulting values
            sin_psi      = np.sin(PSI)
            cos_psi      = np.cos(PSI)
            Wa           = 0.5*Ua + 0.5*U*sin_psi
            Wt           = 0.5*Ut + 0.5*U*cos_psi
            va           = Wa - Ua
            vt           = Ut - Wt
            alpha        = beta - np.arctan2(Wa,Wt)
            W            = (Wa*Wa + Wt*Wt)**0.5
            Ma           = W/a        # a is the speed of sound  
            lamdaw       = r*Wa/(R*Wt)
            
            # Limiter to keep from Nan-ing
            lamdaw[lamdaw<0.] = 0.
            f            = (B/2.)*(1.-r/R)/lamdaw
            f[f<0.]      = 0.
            piece        = np.exp(-f)
            arccos_piece = np.arccos(piece)
            F            = 2.*arccos_piece/pi
            Gamma        = vt*(4.*pi*r/B)*F*(1.+(4.*lamdaw*R/(pi*B*r))*(4.*lamdaw*R/(pi*B*r)))**0.5
            Re           = (W*c)/nu
            
            # Compute aerodynamic forces based on specified input airfoil or surrogate
            Cl, Cdval = compute_aerodynamic_forces(a_loc, a_geo, cl_sur, cd_sur, ctrl_pts, Nr, Na, Re, Ma, alpha, tc, use_2d_analysis)
            
            
            
        # correction for velocities, since tip loss correction is only applied to loads in prior BEMT iteration
        va = F*va
        vt = F*vt      
        
=======
            Cl, Cdval, alpha, Ma,W = compute_airfoil_aerodynamics(beta,c,r,R,B,Wa,Wt,a,nu,a_loc,a_geo,cl_sur,cd_sur,ctrl_pts,Nr,Na,tc,use_2d_analysis)

            lamdaw, F, _ = compute_inflow_and_tip_loss(r,R,Wa,Wt,B)

            # compute HFW circulation at the blade
            Gamma = 0.5*W*c*Cl # Gamma_Blade


        # tip loss correction for velocities, since tip loss correction is only applied to loads in prior BEMT iteration
        va     = F*va
        vt     = F*vt
        lamdaw = r*(va+Ua)/(R*(Ut-vt))

>>>>>>> cff7f415
        # More Cd scaling from Mach from AA241ab notes for turbulent skin friction
        Tw_Tinf     = 1. + 1.78*(Ma*Ma)
        Tp_Tinf     = 1. + 0.035*(Ma*Ma) + 0.45*(Tw_Tinf-1.)
        Tp          = (Tp_Tinf)*T
        Rp_Rinf     = (Tp_Tinf**2.5)*(Tp+110.4)/(T+110.4)
        Cd          = ((1/Tp_Tinf)*(1/Rp_Rinf)**0.2)*Cdval

        epsilon                  = Cd/Cl
        epsilon[epsilon==np.inf] = 10.

        # thrust and torque and their derivatives on the blade.
        blade_T_distribution     = rho*(Gamma*(Wt-epsilon*Wa))*deltar
        blade_Q_distribution     = rho*(Gamma*(Wa+epsilon*Wt)*r)*deltar
        blade_dT_dr              = rho*(Gamma*(Wt-epsilon*Wa))
        blade_dQ_dr              = rho*(Gamma*(Wa+epsilon*Wt)*r)


        if use_2d_analysis:
            blade_T_distribution_2d = blade_T_distribution
            blade_Q_distribution_2d = blade_Q_distribution
            blade_dT_dr_2d          = blade_dT_dr
            blade_dQ_dr_2d          = blade_dQ_dr
            blade_Gamma_2d          = Gamma
            alpha_2d                = alpha

            Va_2d = Wa
            Vt_2d = Wt
            Va_avg = np.average(Wa, axis=2)      # averaged around the azimuth
            Vt_avg = np.average(Wt, axis=2)      # averaged around the azimuth

            Va_ind_2d  = va
            Vt_ind_2d  = vt
            Vt_ind_avg = np.average(vt, axis=2)
            Va_ind_avg = np.average(va, axis=2)

            # If time-accurate, compute the time-accurate forces \
            if self.time_accurate_loading:
                # set the angle of rotor: update blade position with prescribed offset value
                blade_offsets   = self.start_angle + np.linspace(0,2*np.pi,B+1)[0:-1]

                # blade offsets independent of rotation number, so get base rotation angle
                blade_offsets = blade_offsets%(2*np.pi)

                # Close the loop to enable interpolation along last azimuthal slice
                psi_closed                       = np.append(psi,2*np.pi)
                blade_T_distribution_disc_closed = np.append(blade_T_distribution_2d,blade_T_distribution_2d[:,0,:][:,None,:],axis=1)
                blade_Q_distribution_disc_closed = np.append(blade_Q_distribution_2d,blade_Q_distribution_2d[:,0,:][:,None,:],axis=1)

                # Generate functions for interpolation
                blade_T_distribution_function = interp1d(psi_closed,blade_T_distribution_disc_closed,axis=1)
                blade_Q_distribution_function = interp1d(psi_closed,blade_Q_distribution_disc_closed,axis=1)

                # Interpolate to get distributions at each blade for each aximuthal offset. SHAPES = (cpts, Nsteps, B, Nr)
                blade_T_distribution_blades = blade_T_distribution_function(blade_offsets)
                blade_Q_distribution_blades = blade_Q_distribution_function(blade_offsets)

                # Instantaneous thrust and torque derivatives on each blade
                blade_dT_dr = np.diff(blade_T_distribution_blades)/np.diff(r_1d)
                blade_dQ_dr = np.diff(blade_Q_distribution_blades)/np.diff(r_1d)

                # Instantaneous forces produced by this rotor
                time_accurate_thrust  = np.atleast_2d( np.sum(blade_T_distribution_blades,axis=(1,2)))
                time_accurate_torque  = np.atleast_2d( np.sum(blade_Q_distribution_blades,axis=(1,2)))
                time_accurate_power   = omega*time_accurate_torque

                # calculate time-accurate coefficients
                D                  = 2*R
                Cq_time_accurate   = time_accurate_torque/(rho_0*(n*n)*(D*D*D*D*D))
                Ct_time_accurate   = time_accurate_thrust/(rho_0*(n*n)*(D*D*D*D))
                Cp_time_accurate   = time_accurate_power/(rho_0*(n*n*n)*(D*D*D*D*D))
                etap_time_accurate = V*time_accurate_thrust/time_accurate_power

                Cq_time_accurate_blades  = blade_Q_distribution_blades/(rho_0*(n*n)*(D*D*D*D*D))
                Ct_time_accurate_blades  = blade_T_distribution_blades/(rho_0*(n*n)*(D*D*D*D))
                Cp_time_accurate_blades  = omega*blade_Q_distribution_blades/(rho_0*(n*n*n)*(D*D*D*D*D))


            # set 1d blade loadings to be the average:
            blade_T_distribution    = np.mean((blade_T_distribution_2d), axis = 2)
            blade_Q_distribution    = np.mean((blade_Q_distribution_2d), axis = 2)
            blade_dT_dr             = np.mean((blade_dT_dr_2d), axis = 2)
            blade_dQ_dr             = np.mean((blade_dQ_dr_2d), axis = 2)

            # compute the hub force / rotor drag distribution along the blade
            dL_2d    = 0.5*rho*c_2d*Cd*omegar**2*deltar
            dD_2d    = 0.5*rho*c_2d*Cl*omegar**2*deltar

            rotor_drag_distribution = np.mean(dL_2d*np.sin(psi_2d) + dD_2d*np.cos(psi_2d),axis=2)

        else:
            Va_2d   = np.repeat(Wa[ :, :, None], Na, axis=2)
            Vt_2d   = np.repeat(Wt[ :, :, None], Na, axis=2)

            blade_T_distribution_2d  = np.repeat(blade_T_distribution[:, :, None], Na, axis=2)
            blade_Q_distribution_2d  = np.repeat(blade_Q_distribution[:, :, None], Na, axis=2)
            blade_dT_dr_2d           = np.repeat(blade_dT_dr[:, :, None], Na, axis=2)
            blade_dQ_dr_2d           = np.repeat(blade_dQ_dr[:, :, None], Na, axis=2)
            blade_Gamma_2d           = np.repeat(Gamma[ :, :, None], Na, axis=2)
            alpha_2d                 = np.repeat(alpha[ :, :, None], Na, axis=2)

            Vt_avg                  = Wt
            Va_avg                  = Wa
            Vt_ind_avg              = vt
            Va_ind_avg              = va
            Va_ind_2d               = np.repeat(va[ :, :, None], Na, axis=2)
            Vt_ind_2d               = np.repeat(vt[ :, :, None], Na, axis=2)

            # compute the hub force / rotor drag distribution along the blade
            dL    = 0.5*rho*c*Cd*omegar**2*deltar
            dL_2d = np.repeat(dL[:, :, None], Na, axis=2)
            dD    = 0.5*rho*c*Cl*omegar**2*deltar
            dD_2d = np.repeat(dD[:, :, None], Na, axis=2)

            rotor_drag_distribution = np.mean(dL_2d*np.sin(psi_2d) + dD_2d*np.cos(psi_2d),axis=2)

        # forces
        thrust                  = np.atleast_2d((B * np.sum(blade_T_distribution, axis = 1))).T
        torque                  = np.atleast_2d((B * np.sum(blade_Q_distribution, axis = 1))).T
        rotor_drag              = np.atleast_2d((B * np.sum(rotor_drag_distribution, axis=1))).T
        power                   = omega*torque

        # calculate coefficients
        D        = 2*R
        Cq       = torque/(rho_0*(n*n)*(D*D*D*D*D))
        Ct       = thrust/(rho_0*(n*n)*(D*D*D*D))
        Cp       = power/(rho_0*(n*n*n)*(D*D*D*D*D))
        Crd      = rotor_drag/(rho_0*(n*n)*(D*D*D*D))
        etap     = V*thrust/power

        # prevent things from breaking
        Cq[Cq<0]                                               = 0.
        Ct[Ct<0]                                               = 0.
        Cp[Cp<0]                                               = 0.
        thrust[conditions.propulsion.throttle[:,0] <=0.0]      = 0.0
        power[conditions.propulsion.throttle[:,0]  <=0.0]      = 0.0
        torque[conditions.propulsion.throttle[:,0]  <=0.0]     = 0.0
        rotor_drag[conditions.propulsion.throttle[:,0]  <=0.0] = 0.0
        thrust[omega<0.0]                                      = -thrust[omega<0.0]
        thrust[omega==0.0]                                     = 0.0
        power[omega==0.0]                                      = 0.0
        torque[omega==0.0]                                     = 0.0
        rotor_drag[omega==0.0]                                 = 0.0
        Ct[omega==0.0]                                         = 0.0
        Cp[omega==0.0]                                         = 0.0
        etap[omega==0.0]                                       = 0.0

        # Make the thrust a 3D vector
        thrust_prop_frame      = np.zeros((ctrl_pts,3))
        thrust_prop_frame[:,0] = thrust[:,0]
        thrust_vector          = orientation_product(orientation_transpose(T_body2thrust),thrust_prop_frame)

        # Assign efficiency to network
        conditions.propulsion.etap = etap

        # Store data
        self.azimuthal_distribution                   = psi
        results_conditions                            = Data
        outputs                                       = results_conditions(
                    number_radial_stations            = Nr,
                    number_azimuthal_stations         = Na,
                    disc_radial_distribution          = r_dim_2d,
                    speed_of_sound                    = conditions.freestream.speed_of_sound,
                    density                           = conditions.freestream.density,
                    velocity                          = Vv,
                    blade_tangential_induced_velocity = Vt_ind_avg,
                    blade_axial_induced_velocity      = Va_ind_avg,
                    blade_tangential_velocity         = Vt_avg,
                    blade_axial_velocity              = Va_avg,
                    disc_tangential_induced_velocity  = Vt_ind_2d,
                    disc_axial_induced_velocity       = Va_ind_2d,
                    disc_tangential_velocity          = Vt_2d,
                    disc_axial_velocity               = Va_2d,
                    drag_coefficient                  = Cd,
                    lift_coefficient                  = Cl,
                    omega                             = omega,
                    disc_circulation                  = blade_Gamma_2d,
                    blade_dT_dr                       = blade_dT_dr,
                    disc_dT_dr                        = blade_dT_dr_2d,
                    blade_thrust_distribution         = blade_T_distribution,
                    disc_thrust_distribution          = blade_T_distribution_2d,
                    disc_effective_angle_of_attack    = alpha_2d,
                    thrust_per_blade                  = thrust/B,
                    thrust_coefficient                = Ct,
                    disc_azimuthal_distribution       = psi_2d,
                    blade_dQ_dr                       = blade_dQ_dr,
                    disc_dQ_dr                        = blade_dQ_dr_2d,
                    blade_torque_distribution         = blade_Q_distribution,
                    disc_torque_distribution          = blade_Q_distribution_2d,
                    torque_per_blade                  = torque/B,
                    torque_coefficient                = Cq,
                    power                             = power,
                    power_coefficient                 = Cp,
                    converged_inflow_ratio            = lamdaw,
                    propeller_efficiency              = etap,
                    blade_H_distribution              = rotor_drag_distribution,
                    rotor_drag                        = rotor_drag,
                    rotor_drag_coefficient            = Crd,
            )
        if self.time_accurate_loading:
            outputs.time_accurate_thrust              = time_accurate_thrust
            outputs.time_accurate_power               = time_accurate_power
            outputs.time_accurate_torque              = time_accurate_torque
            outputs.time_accurate_torque_coefficient  = Cq_time_accurate
            outputs.time_accurate_power_coefficient   = Cp_time_accurate
            outputs.time_accurate_thrust_coefficient  = Ct_time_accurate
            outputs.time_accurate_etap                = etap_time_accurate

            outputs.time_accurate_torque_distribution_blades = blade_Q_distribution_blades
            outputs.time_accurate_thrust_distribution_blades = blade_T_distribution_blades
            outputs.Cq_time_accurate_blades                  = Cq_time_accurate_blades
            outputs.Ct_time_accurate_blades                  = Ct_time_accurate_blades
            outputs.Cp_time_accurate_blades                  = Cp_time_accurate_blades

        return thrust_vector, torque, power, Cp, outputs , etap


    def spin_HFW(self,conditions):
        """Analyzes a general rotor given geometry and operating conditions.
        Runs the blade element theory with a helical fixed-wake model for the
        iterative wake analysis.

        Assumptions:
          Helical fixed-wake with wake skew angle

        Source:
          N/A

        Inputs:
        self.inputs.omega                    [radian/s]
        conditions.freestream.
          density                            [kg/m^3]
          dynamic_viscosity                  [kg/(m-s)]
          speed_of_sound                     [m/s]
          temperature                        [K]
        conditions.frames.
          body.transform_to_inertial         (rotation matrix)
          inertial.velocity_vector           [m/s]
        conditions.propulsion.
          throttle                           [-]

        Outputs:
        conditions.propulsion.outputs.
           number_radial_stations            [-]
           number_azimuthal_stations         [-]
           disc_radial_distribution          [m]
           speed_of_sound                    [m/s]
           density                           [kg/m-3]
           velocity                          [m/s]
           disc_tangential_induced_velocity  [m/s]
           disc_axial_induced_velocity       [m/s]
           disc_tangential_velocity          [m/s]
           disc_axial_velocity               [m/s]
           drag_coefficient                  [-]
           lift_coefficient                  [-]
           omega                             [rad/s]
           disc_circulation                  [-]
           blade_dQ_dR                       [N/m]
           blade_dT_dr                       [N]
           blade_thrust_distribution         [N]
           disc_thrust_distribution          [N]
           thrust_per_blade                  [N]
           thrust_coefficient                [-]
           azimuthal_distribution            [rad]
           disc_azimuthal_distribution       [rad]
           blade_dQ_dR                       [N]
           blade_dQ_dr                       [Nm]
           blade_torque_distribution         [Nm]
           disc_torque_distribution          [Nm]
           torque_per_blade                  [Nm]
           torque_coefficient                [-]
           power                             [W]
           power_coefficient                 [-]

        Properties Used:
        self.
          number_of_blades                   [-]
          tip_radius                         [m]
          twist_distribution                 [radians]
          chord_distribution                 [m]
          orientation_euler_angles           [rad, rad, rad]
        """

        #--------------------------------------------------------------------------------
        # Initialize by running BEMT to get initial blade circulation
        #--------------------------------------------------------------------------------
        _, _, _, _, bemt_outputs , _ = self.spin(conditions)
        conditions.noise.sources.propellers[self.tag] = bemt_outputs
        self.outputs = bemt_outputs
        omega = self.inputs.omega

        #--------------------------------------------------------------------------------
        # generate rotor wake vortex distribution
        #--------------------------------------------------------------------------------
        props = Data()
        props.propeller = self

        # generate wake distribution for n rotor rotation
        nrots         = self.number_rotor_rotations
        steps_per_rot = self.number_steps_per_rotation
        rpm           = omega/Units.rpm

        # simulation parameters for n rotor rotations
        init_timestep_offset     = 0.
        time                     = 60*nrots/rpm[0][0]
        number_of_wake_timesteps = steps_per_rot*nrots

        self.wake_settings.init_timestep_offset     = init_timestep_offset
        self.wake_settings.wake_development_time    = time
        self.wake_settings.number_of_wake_timesteps = number_of_wake_timesteps
        self.use_2d_analysis                        = True

        # spin propeller with helical fixed-wake
        self.wake_method = "helical_fixed_wake"
        thrust_vector, torque, power, Cp, outputs , etap = self.spin(conditions)

        return thrust_vector, torque, power, Cp, outputs , etap

    def vec_to_vel(self):
        """This rotates from the propellers vehicle frame to the propellers velocity frame

        Assumptions:
        There are two propeller frames, the vehicle frame describing the location and the propeller velocity frame
        velocity frame is X out the nose, Z towards the ground, and Y out the right wing
        vehicle frame is X towards the tail, Z towards the ceiling, and Y out the right wing

        Source:
        N/A

        Inputs:
        None

        Outputs:
        None

        Properties Used:
        None
        """

        rot_mat = sp.spatial.transform.Rotation.from_rotvec([0,np.pi,0]).as_matrix()

        return rot_mat


    def body_to_prop_vel(self):
        """This rotates from the systems body frame to the propellers velocity frame

        Assumptions:
        There are two propeller frames, the vehicle frame describing the location and the propeller velocity frame
        velocity frame is X out the nose, Z towards the ground, and Y out the right wing
        vehicle frame is X towards the tail, Z towards the ceiling, and Y out the right wing

        Source:
        N/A

        Inputs:
        None

        Outputs:
        None

        Properties Used:
        None
        """

        # Go from body to vehicle frame
        body_2_vehicle = sp.spatial.transform.Rotation.from_rotvec([0,np.pi,0]).as_matrix()

        # Go from vehicle frame to propeller vehicle frame: rot 1 including the extra body rotation
        rots    = np.array(self.orientation_euler_angles) * 1.
        rots[1] = rots[1] + self.inputs.y_axis_rotation
        vehicle_2_prop_vec = sp.spatial.transform.Rotation.from_rotvec(rots).as_matrix()

        # GO from the propeller vehicle frame to the propeller velocity frame: rot 2
        prop_vec_2_prop_vel = self.vec_to_vel()

        # Do all the matrix multiplies
        rot1    = np.matmul(body_2_vehicle,vehicle_2_prop_vec)
        rot_mat = np.matmul(rot1,prop_vec_2_prop_vel)


        return rot_mat


    def prop_vel_to_body(self):
        """This rotates from the systems body frame to the propellers velocity frame

        Assumptions:
        There are two propeller frames, the vehicle frame describing the location and the propeller velocity frame
        velocity frame is X out the nose, Z towards the ground, and Y out the right wing
        vehicle frame is X towards the tail, Z towards the ceiling, and Y out the right wing

        Source:
        N/A

        Inputs:
        None

        Outputs:
        None

        Properties Used:
        None
        """

        body2propvel = self.body_to_prop_vel()

        r = sp.spatial.transform.Rotation.from_matrix(body2propvel)
        r = r.inv()
        rot_mat = r.as_matrix()

        return rot_mat


def compute_airfoil_aerodynamics(beta,c,r,R,B,Wa,Wt,a,nu,a_loc,a_geo,cl_sur,cd_sur,ctrl_pts,Nr,Na,tc,use_2d_analysis):
    """
    Cl, Cdval = compute_airfoil_aerodynamics( beta,c,r,R,B,
                                              Wa,Wt,a,nu,
                                              a_loc,a_geo,cl_sur,cd_sur,
                                              ctrl_pts,Nr,Na,tc,use_2d_analysis )

    Computes the aerodynamic forces at sectional blade locations. If airfoil
    geometry and locations are specified, the forces are computed using the
    airfoil polar lift and drag surrogates, accounting for the local Reynolds
    number and local angle of attack.

    If the airfoils are not specified, an approximation is used.

    Assumptions:
    N/A

    Source:
    N/A

    Inputs:
       beta                       blade twist distribution                        [-]
       c                          chord distribution                              [-]
       r                          radius distribution                             [-]
       R                          tip radius                                      [-]
       B                          number of rotor blades                          [-]

       Wa                         axial velocity                                  [-]
       Wt                         tangential velocity                             [-]
       a                          speed of sound                                  [-]
       nu                         viscosity                                       [-]

       a_loc                      Locations of specified airfoils                 [-]
       a_geo                      Geometry of specified airfoil                   [-]
       cl_sur                     Lift Coefficient Surrogates                     [-]
       cd_sur                     Drag Coefficient Surrogates                     [-]
       ctrl_pts                   Number of control points                        [-]
       Nr                         Number of radial blade sections                 [-]
       Na                         Number of azimuthal blade stations              [-]
       tc                         Thickness to chord                              [-]
       use_2d_analysis            Specifies 2d disc vs. 1d single angle analysis  [Boolean]

    Outputs:
       Cl                       Lift Coefficients                         [-]
       Cdval                    Drag Coefficients  (before scaling)       [-]
       alpha                    section local angle of attack             [rad]

    """

    alpha        = beta - np.arctan2(Wa,Wt)
    W            = (Wa*Wa + Wt*Wt)**0.5
    Ma           = W/a
    Re           = (W*c)/nu

    # If propeller airfoils are defined, use airfoil surrogate
    if a_loc != None:
        # Compute blade Cl and Cd distribution from the airfoil data
        dim_sur = len(cl_sur)
        if use_2d_analysis:
            # return the 2D Cl and CDval of shape (ctrl_pts, Nr, Na)
            Cl      = np.zeros((ctrl_pts,Nr,Na))
            Cdval   = np.zeros((ctrl_pts,Nr,Na))
            for jj in range(dim_sur):
                Cl_af           = cl_sur[a_geo[jj]](Re,alpha,grid=False)
                Cdval_af        = cd_sur[a_geo[jj]](Re,alpha,grid=False)
                locs            = np.where(np.array(a_loc) == jj )
                Cl[:,locs,:]    = Cl_af[:,locs,:]
                Cdval[:,locs,:] = Cdval_af[:,locs,:]
        else:
            # return the 1D Cl and CDval of shape (ctrl_pts, Nr)
            Cl      = np.zeros((ctrl_pts,Nr))
            Cdval   = np.zeros((ctrl_pts,Nr))

            for jj in range(dim_sur):
                Cl_af         = cl_sur[a_geo[jj]](Re,alpha,grid=False)
                Cdval_af      = cd_sur[a_geo[jj]](Re,alpha,grid=False)
                locs          = np.where(np.array(a_loc) == jj )
                Cl[:,locs]    = Cl_af[:,locs]
                Cdval[:,locs] = Cdval_af[:,locs]
    else:
        # Estimate Cl max
        Cl_max_ref = -0.0009*tc**3 + 0.0217*tc**2 - 0.0442*tc + 0.7005
        Re_ref     = 9.*10**6
        Cl1maxp    = Cl_max_ref * ( Re / Re_ref ) **0.1

        # If not airfoil polar provided, use 2*pi as lift curve slope
        Cl = 2.*np.pi*alpha

        # By 90 deg, it's totally stalled.
        Cl[Cl>Cl1maxp]  = Cl1maxp[Cl>Cl1maxp] # This line of code is what changed the regression testing
        Cl[alpha>=np.pi/2] = 0.

        # Scale for Mach, this is Karmen_Tsien
        Cl[Ma[:,:]<1.] = Cl[Ma[:,:]<1.]/((1-Ma[Ma[:,:]<1.]*Ma[Ma[:,:]<1.])**0.5+((Ma[Ma[:,:]<1.]*Ma[Ma[:,:]<1.])/(1+(1-Ma[Ma[:,:]<1.]*Ma[Ma[:,:]<1.])**0.5))*Cl[Ma<1.]/2)

        # If the blade segments are supersonic, don't scale
        Cl[Ma[:,:]>=1.] = Cl[Ma[:,:]>=1.]

        #This is an atrocious fit of DAE51 data at RE=50k for Cd
        Cdval = (0.108*(Cl*Cl*Cl*Cl)-0.2612*(Cl*Cl*Cl)+0.181*(Cl*Cl)-0.0139*Cl+0.0278)*((50000./Re)**0.2)
        Cdval[alpha>=np.pi/2] = 2.


    # prevent zero Cl to keep Cd/Cl from breaking in bemt
    Cl[Cl==0] = 1e-6

    return Cl, Cdval, alpha, Ma, W


def compute_dR_dpsi(B,beta,r,R,Wt,Wa,U,Ut,Ua,cos_psi,sin_psi,piece):
    """
    Computes the analytical derivative for the BEMT iteration.

    Assumptions:
    N/A

    Source:
    N/A

    Inputs:
       B                          number of rotor blades                          [-]
       beta                       blade twist distribution                        [-]
       r                          radius distribution                             [m]
       R                          tip radius                                      [m]
       Wt                         tangential velocity                             [m/s]
       Wa                         axial velocity                                  [m/s]
       U                          total velocity                                  [m/s]
       Ut                         tangential velocity                             [m/s]
       Ua                         axial velocity                                  [m/s]
       cos_psi                    cosine of the inflow angle PSI                  [-]
       sin_psi                    sine of the inflow angle PSI                    [-]
       piece                      output of a step in tip loss calculation        [-]

    Outputs:
       dR_dpsi                    derivative of residual wrt inflow angle         [-]

    """
    # An analytical derivative for dR_dpsi used in the Newton iteration for the BEMT
    # This was solved symbolically in Matlab and exported
    pi          = np.pi
    pi2         = np.pi**2
    BB          = B*B
    BBB         = BB*B
    f_wt_2      = 4*Wt*Wt
    f_wa_2      = 4*Wa*Wa
    arccos_piece = np.arccos(piece)
    Ucospsi     = U*cos_psi
    Usinpsi     = U*sin_psi
    Utcospsi    = Ut*cos_psi
    Uasinpsi    = Ua*sin_psi
    UapUsinpsi  = (Ua + Usinpsi)
    utpUcospsi  = (Ut + Ucospsi)
    utpUcospsi2 = utpUcospsi*utpUcospsi
    UapUsinpsi2 = UapUsinpsi*UapUsinpsi
    dR_dpsi     = ((4.*U*r*arccos_piece*sin_psi*((16.*UapUsinpsi2)/(BB*pi2*f_wt_2) + 1.)**(0.5))/B -
                   (pi*U*(Ua*cos_psi - Ut*sin_psi)*(beta - np.arctan((Wa+Wa)/(Wt+Wt))))/(2.*(f_wt_2 + f_wa_2)**(0.5))
                   + (pi*U*(f_wt_2 +f_wa_2)**(0.5)*(U + Utcospsi  +  Uasinpsi))/(2.*(f_wa_2/(f_wt_2) + 1.)*utpUcospsi2)
                   - (4.*U*piece*((16.*UapUsinpsi2)/(BB*pi2*f_wt_2) + 1.)**(0.5)*(R - r)*(Ut/2. -
                    (Ucospsi)/2.)*(U + Utcospsi + Uasinpsi ))/(f_wa_2*(1. - np.exp(-(B*(Wt+Wt)*(R -
                    r))/(r*(Wa+Wa))))**(0.5)) + (128.*U*r*arccos_piece*(Wa+Wa)*(Ut/2. - (Ucospsi)/2.)*(U +
                    Utcospsi  + Uasinpsi ))/(BBB*pi2*utpUcospsi*utpUcospsi2*((16.*f_wa_2)/(BB*pi2*f_wt_2) + 1.)**(0.5)))

    dR_dpsi[np.isnan(dR_dpsi)] = 0.1
    return dR_dpsi

def compute_inflow_and_tip_loss(r,R,Wa,Wt,B):
    """
    Computes the inflow, lamdaw, and the tip loss factor, F.

    Assumptions:
    N/A

    Source:
    N/A

    Inputs:
       r          radius distribution                                              [m]
       R          tip radius                                                       [m]
       Wa         axial velocity                                                   [m/s]
       Wt         tangential velocity                                              [m/s]
       B          number of rotor blades                                           [-]
                 
    Outputs:               
       lamdaw     inflow ratio                                                     [-]
       F          tip loss factor                                                  [-]
       piece      output of a step in tip loss calculation (needed for residual)   [-]
    """
    lamdaw            = r*Wa/(R*Wt)
    lamdaw[lamdaw<0.] = 0.
    f                 = (B/2.)*(1.-r/R)/lamdaw
    f[f<0.]           = 0.
    piece             = np.exp(-f)
    F                 = 2.*np.arccos(piece)/np.pi

    return lamdaw, F, piece<|MERGE_RESOLUTION|>--- conflicted
+++ resolved
@@ -104,7 +104,7 @@
         self.inputs.y_axis_rotation    = 0.
         self.inputs.pitch_command      = 0.
         self.variable_pitch            = False
-        
+
         self.UQ_parameters             = Data()
         self.UQ_parameters.PSI         = None
         self.UQ_parameters.lamda       = None
@@ -412,6 +412,36 @@
                 if ii>10000:
                     print("Rotor BEMT did not converge to a solution (Iteration Limit)")
                     break
+                
+            # After BEMT converges, there is still some uncertainty in the inflow angle PSI:
+            if self.UQ_parameters.PSI is not None:
+                # update PSI for this simulation of uncertainty
+                PSI += self.UQ_parameters.PSI
+                
+                # compute resulting values
+                sin_psi      = np.sin(PSI)
+                cos_psi      = np.cos(PSI)
+                Wa           = 0.5*Ua + 0.5*U*sin_psi
+                Wt           = 0.5*Ut + 0.5*U*cos_psi
+                va           = Wa - Ua
+                vt           = Ut - Wt
+                alpha        = beta - np.arctan2(Wa,Wt)
+                W            = (Wa*Wa + Wt*Wt)**0.5
+                Ma           = W/a        # a is the speed of sound  
+                lamdaw       = r*Wa/(R*Wt)
+                
+                # Limiter to keep from Nan-ing
+                lamdaw[lamdaw<0.] = 0.
+                f            = (B/2.)*(1.-r/R)/lamdaw
+                f[f<0.]      = 0.
+                piece        = np.exp(-f)
+                arccos_piece = np.arccos(piece)
+                F            = 2.*arccos_piece/pi
+                Gamma        = vt*(4.*pi*r/B)*F*(1.+(4.*lamdaw*R/(pi*B*r))*(4.*lamdaw*R/(pi*B*r)))**0.5
+                
+                # Compute aerodynamic forces based on specified input airfoil or surrogate
+                Cl, Cdval, alpha, Ma, W = compute_airfoil_aerodynamics(beta,c,r,R,B,Wa,Wt,a,nu,a_loc,a_geo,cl_sur,cd_sur,ctrl_pts,Nr,Na,tc,use_2d_analysis)
+                        
 
 
         elif wake_method == "helical_fixed_wake":
@@ -425,90 +455,6 @@
             Wt           = Ut - vt
 
             # Compute aerodynamic forces based on specified input airfoil or surrogate
-<<<<<<< HEAD
-            Cl, Cdval = compute_aerodynamic_forces(a_loc, a_geo, cl_sur, cd_sur, ctrl_pts, Nr, Na, Re, Ma, alpha, tc, use_2d_analysis)
-            
-            # Newton residual
-            Rsquiggly   = Gamma - 0.5*W*c*Cl
-        
-            # An analytical derivative for dR_dpsi, this is derived by taking a derivative of the above equations
-            # This was solved symbolically in Matlab and exported        
-            f_wt_2      = 4*Wt*Wt
-            f_wa_2      = 4*Wa*Wa
-            Ucospsi     = U*cos_psi
-            Usinpsi     = U*sin_psi
-            Utcospsi    = Ut*cos_psi
-            Uasinpsi    = Ua*sin_psi 
-            UapUsinpsi  = (Ua + Usinpsi)
-            utpUcospsi  = (Ut + Ucospsi) 
-            utpUcospsi2 = utpUcospsi*utpUcospsi
-            UapUsinpsi2 = UapUsinpsi*UapUsinpsi 
-            dR_dpsi     = ((4.*U*r*arccos_piece*sin_psi*((16.*UapUsinpsi2)/(BB*pi2*f_wt_2) + 1.)**(0.5))/B - 
-                           (pi*U*(Ua*cos_psi - Ut*sin_psi)*(beta - np.arctan((Wa+Wa)/(Wt+Wt))))/(2.*(f_wt_2 + f_wa_2)**(0.5))
-                           + (pi*U*(f_wt_2 +f_wa_2)**(0.5)*(U + Utcospsi  +  Uasinpsi))/(2.*(f_wa_2/(f_wt_2) + 1.)*utpUcospsi2)
-                           - (4.*U*piece*((16.*UapUsinpsi2)/(BB*pi2*f_wt_2) + 1.)**(0.5)*(R - r)*(Ut/2. - 
-                            (Ucospsi)/2.)*(U + Utcospsi + Uasinpsi ))/(f_wa_2*(1. - np.exp(-(B*(Wt+Wt)*(R - 
-                            r))/(r*(Wa+Wa))))**(0.5)) + (128.*U*r*arccos_piece*(Wa+Wa)*(Ut/2. - (Ucospsi)/2.)*(U + 
-                            Utcospsi  + Uasinpsi ))/(BBB*pi2*utpUcospsi*utpUcospsi2*((16.*f_wa_2)/(BB*pi2*f_wt_2) + 1.)**(0.5))) 
-        
-            dR_dpsi[np.isnan(dR_dpsi)] = 0.1
-        
-            dpsi        = -Rsquiggly/dR_dpsi
-            PSI         = PSI + dpsi
-            diff        = np.max(abs(PSIold-PSI))
-            PSIold      = PSI
-        
-            # omega = 0, do not run BEMT convergence loop 
-            if all(omega[:,0]) == 0. :              
-                break
-            
-            # If its really not going to converge
-            if np.any(PSI>pi/2) and np.any(dpsi>0.0):
-                print("Rotor BEMT did not converge to a solution (Stall)")
-                break
-        
-            ii+=1 
-            if ii>10000:
-                print("Rotor BEMT did not converge to a solution (Iteration Limit)")
-                break
-            
-        # After BEMT converges, there is still some uncertainty in the inflow angle PSI:
-        if self.UQ_parameters.PSI is not None:
-            # update PSI for this simulation of uncertainty
-            PSI += self.UQ_parameters.PSI
-            
-            # compute resulting values
-            sin_psi      = np.sin(PSI)
-            cos_psi      = np.cos(PSI)
-            Wa           = 0.5*Ua + 0.5*U*sin_psi
-            Wt           = 0.5*Ut + 0.5*U*cos_psi
-            va           = Wa - Ua
-            vt           = Ut - Wt
-            alpha        = beta - np.arctan2(Wa,Wt)
-            W            = (Wa*Wa + Wt*Wt)**0.5
-            Ma           = W/a        # a is the speed of sound  
-            lamdaw       = r*Wa/(R*Wt)
-            
-            # Limiter to keep from Nan-ing
-            lamdaw[lamdaw<0.] = 0.
-            f            = (B/2.)*(1.-r/R)/lamdaw
-            f[f<0.]      = 0.
-            piece        = np.exp(-f)
-            arccos_piece = np.arccos(piece)
-            F            = 2.*arccos_piece/pi
-            Gamma        = vt*(4.*pi*r/B)*F*(1.+(4.*lamdaw*R/(pi*B*r))*(4.*lamdaw*R/(pi*B*r)))**0.5
-            Re           = (W*c)/nu
-            
-            # Compute aerodynamic forces based on specified input airfoil or surrogate
-            Cl, Cdval = compute_aerodynamic_forces(a_loc, a_geo, cl_sur, cd_sur, ctrl_pts, Nr, Na, Re, Ma, alpha, tc, use_2d_analysis)
-            
-            
-            
-        # correction for velocities, since tip loss correction is only applied to loads in prior BEMT iteration
-        va = F*va
-        vt = F*vt      
-        
-=======
             Cl, Cdval, alpha, Ma,W = compute_airfoil_aerodynamics(beta,c,r,R,B,Wa,Wt,a,nu,a_loc,a_geo,cl_sur,cd_sur,ctrl_pts,Nr,Na,tc,use_2d_analysis)
 
             lamdaw, F, _ = compute_inflow_and_tip_loss(r,R,Wa,Wt,B)
@@ -522,7 +468,6 @@
         vt     = F*vt
         lamdaw = r*(va+Ua)/(R*(Ut-vt))
 
->>>>>>> cff7f415
         # More Cd scaling from Mach from AA241ab notes for turbulent skin friction
         Tw_Tinf     = 1. + 1.78*(Ma*Ma)
         Tp_Tinf     = 1. + 0.035*(Ma*Ma) + 0.45*(Tw_Tinf-1.)
@@ -1117,8 +1062,8 @@
        Wa         axial velocity                                                   [m/s]
        Wt         tangential velocity                                              [m/s]
        B          number of rotor blades                                           [-]
-                 
-    Outputs:               
+
+    Outputs:
        lamdaw     inflow ratio                                                     [-]
        F          tip loss factor                                                  [-]
        piece      output of a step in tip loss calculation (needed for residual)   [-]
