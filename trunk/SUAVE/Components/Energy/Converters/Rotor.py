--- conflicted
+++ resolved
@@ -77,7 +77,7 @@
         self.airfoil_polar_stations       = None
         self.radius_distribution          = None
         self.rotation                     = 1
-        self.azimuthal_offset_angle       = 0.0          
+        self.azimuthal_offset_angle       = 0.0
         self.orientation_euler_angles     = [0.,0.,0.]   # This is X-direction thrust in vehicle frame
         self.ducted                       = False
         self.number_azimuthal_stations    = 72
@@ -91,22 +91,12 @@
         self.tangential_velocities_2d  = None     # user input for additional velocity influences at the rotor
         self.radial_velocities_2d      = None     # user input for additional velocity influences at the rotor
 
-<<<<<<< HEAD
-        self.Wake_VD                    = Data()
-        self.wake_method                = "momentum"
-        self.number_rotor_rotations     = 6
-        self.number_steps_per_rotation  = 100
-        self.wake_settings              = Data()
-        self.system_vortex_distribution = None
-        self.wake_settings.converge_HFW = False
-=======
         self.Wake_VD                   = Data()
         self.wake_method               = "momentum"
         self.number_rotor_rotations    = 5
         self.number_steps_per_rotation = 72
         self.wake_settings             = Data()
         self.system_vortex_distribution = None
->>>>>>> fe31a16d
 
         self.wake_settings.initial_timestep_offset   = 0    # initial timestep
         self.wake_settings.wake_development_time     = 0.05 # total simulation time required for wake development
@@ -419,66 +409,55 @@
                 ii+=1
                 if ii>10000:
                     print("Rotor BEMT did not converge to a solution (Iteration Limit)")
-                    break          
+                    break
             ## smooth disc circulation from BEMT
             #Gspline = RectBivariateSpline(r_1d, psi, Gamma[0,:,:],s=.5)
-            #Gamma[0,:,:] = Gspline(r_1d,psi) 
-            
+            #Gamma[0,:,:] = Gspline(r_1d,psi)
+
             #Gamma[Gamma<=0] = 1e-4
             ##Gamma[:,0,:] = 0
-            ##Gamma[:,-1,:] = 0               
+            ##Gamma[:,-1,:] = 0
 
         elif wake_method == "helical_fixed_wake":
-<<<<<<< HEAD
-            
-            import pylab as plt
-            import copy
-            
-            bemt_outs = copy.deepcopy(self.outputs)
-            
-            
-            converge = self.wake_settings.converge_HFW
-=======
 
             converge = True
->>>>>>> fe31a16d
             if converge:
                 for i in range(2):
                     # converge on va for a semi-prescribed wake method
-                    ii,ii_max = 0, 20            
-                    va_diff, tol = 1, 1e-2               
-                    
-                    while va_diff > tol:  
-                        
+                    ii,ii_max = 0, 20
+                    va_diff, tol = 1, 1e-2
+
+                    while va_diff > tol:
+
                         # compute axial wake-induced velocity (a byproduct of the circulation distribution which is an input to the wake geometry)
                         va, vt = compute_HFW_inflow_velocities(self)
-            
+
                         # compute new blade velocities
                         Wa   = va + Ua
                         Wt   = Ut - vt
-            
+
                         lamdaw, F, _ = compute_inflow_and_tip_loss(r,R,Wa,Wt,B)
-                        
+
                         va_diff = np.max(abs(F*va - self.outputs.disc_axial_induced_velocity))
                         print(va_diff)
-    
-                            
+
+
                         # update the axial disc velocity based on new va from HFW
                         self.outputs.disc_axial_induced_velocity = F*va #self.outputs.disc_axial_induced_velocity + 0.5*(va - self.outputs.disc_axial_induced_velocity)
-                        
+
                         ii+=1
                         if ii>ii_max and va_diff>tol:
                             print("Semi-prescribed helical wake did not converge on axial inflow used for wake shape.")
                             break
-                                    
-                    
+
+
                     # Compute aerodynamic forces based on specified input airfoil or surrogate
                     Cl, Cdval, alpha, Ma,W = compute_airfoil_aerodynamics(beta,c,r,R,B,Wa,Wt,a,nu,a_loc,a_geo,cl_sur,cd_sur,ctrl_pts,Nr,Na,tc,use_2d_analysis)
-                            
+
                     # compute HFW circulation at the blade
-                    Gamma = 0.5*W*c*Cl*F     
-                                     
-                        
+                    Gamma = 0.5*W*c*Cl*F
+
+
                     print("\nRg: ", np.max(abs(self.outputs.disc_circulation-Gamma)))
                     self.outputs.disc_circulation = Gamma
                 ## plot converged va
@@ -487,38 +466,38 @@
                 #plt.plot(r_1d, bemt_outs.disc_axial_induced_velocity[0,:,0],label="va (BEMT)")
                 #plt.legend()
                 #plt.show()
-                
+
                 #poly_Gnew = np.poly1d(np.polyfit(r_1d,Gamma[0,:,0],3))
                 #poly_bemt = np.poly1d(np.polyfit(r_1d,bemt_outs.disc_circulation[0,:,0],3))
-                
+
                 #plt.plot(r_1d, Gamma[0,:,0],label="New Gamma")
                 #plt.plot(r_1d, bemt_outs.disc_circulation[0,:,0],label="Gamma (BEMT)")
                 #plt.plot(r_1d, poly_Gnew(r_1d),label="New Gamma (poly)")
                 #plt.plot(r_1d, poly_bemt(r_1d),label="Gamma (BEMT) (poly")
                 #plt.legend()
-                #plt.show()                      
-                    
+                #plt.show()
+
             else:
                 try:
                     va = self.PVW_outputs.disc_axial_induced_velocity + self.axial_velocities_2d
                     vt = self.PVW_outputs.disc_tangential_induced_velocity + self.tangential_velocities_2d
                 except:
                     va, vt = compute_HFW_inflow_velocities(self)
-    
+
                 # compute new blade velocities
                 Wa   = va + Ua
                 Wt   = Ut - vt
-    
+
                 lamdaw, F, _ = compute_inflow_and_tip_loss(r,R,Wa,Wt,B)
-    
+
                 # Compute aerodynamic forces based on specified input airfoil or surrogate
                 Cl, Cdval, alpha, Ma,W = compute_airfoil_aerodynamics(beta,c,r,R,B,Wa,Wt,a,nu,a_loc,a_geo,cl_sur,cd_sur,ctrl_pts,Nr,Na,tc,use_2d_analysis)
-                        
+
                 # compute HFW circulation at the blade
-                Gamma = 0.5*W*c*Cl*F   
-            
-                
-            
+                Gamma = 0.5*W*c*Cl*F
+
+
+
         #
         if self.uq_flag:
             va += self.axial_velocities_2d
@@ -531,22 +510,22 @@
 
             # Compute aerodynamic forces based on specified input airfoil or surrogate
             Cl, Cdval, alpha, Ma,W = compute_airfoil_aerodynamics(beta,c,r,R,B,Wa,Wt,a,nu,a_loc,a_geo,cl_sur,cd_sur,ctrl_pts,Nr,Na,tc,use_2d_analysis)
-                    
+
             # compute HFW circulation at the blade
-            Gamma = 0.5*W*c*Cl*F             
-            
-            
+            Gamma = 0.5*W*c*Cl*F
+
+
         ## smooth disc circulation
         #Gspline = RectBivariateSpline(r_1d, psi, Gamma[0,:,:],s=.5)
         #for i in range(Na):
-            #Gamma[0,:,i] = Gspline(r_1d,psi[i])[:,0]     
-        
+            #Gamma[0,:,i] = Gspline(r_1d,psi[i])[:,0]
+
         #Gamma[Gamma<=0] = 1e-4
         ##Gamma[:,0,:] = 0
         ##Gamma[:,-1,:] = 0
-        
-        
-                
+
+
+
         # tip loss correction for velocities, since tip loss correction is only applied to loads in prior BEMT iteration
         va     = F*va
         vt     = F*vt
@@ -779,48 +758,6 @@
           orientation_euler_angles           [rad, rad, rad]
         """
 
-<<<<<<< HEAD
-        #--------------------------------------------------------------------------------
-        # Initialize by running BEMT to get initial blade circulation
-        #--------------------------------------------------------------------------------
-        _, _, _, _, bemt_outputs , _ = self.spin(conditions)
-        self.outputs = bemt_outputs
-        omega = self.inputs.omega
-
-        #---------------------------------------------------------------------------------
-        # Check for rotor wake distribution, if not present then generate for single rotor
-        #---------------------------------------------------------------------------------
-        if self.system_vortex_distribution is not None:
-            VD = self.system_vortex_distribution
-        else:
-            print("System vortex distribution not yet generated. Generating wake distribution for single rotor.")
-            VD = Data()
-            props = Data()
-            props.propeller = self
-            
-            # generate wake distribution for n rotor rotation
-            nrots         = self.number_rotor_rotations
-            steps_per_rot = self.number_steps_per_rotation
-            rpm           = omega/Units.rpm
-        
-            # simulation parameters for n rotor rotations
-            time                     = 60*nrots/rpm[0][0]
-            number_of_wake_timesteps = steps_per_rot*nrots
-        
-            self.wake_settings.wake_development_time    = time
-            self.wake_settings.number_of_wake_timesteps = number_of_wake_timesteps
-            
-            
-            Vv  = conditions.frames.inertial.velocity_vector
-            m   = len(Vv)
-            WD,_,_ = generate_propeller_wake_distribution(props,m,VD )
-            
-            VD.Wake_collapsed = WD
-            
-            self.system_vortex_distribution = VD
-            
-        
-=======
 
         if len(self.outputs)==0:
             print("PVW needs initialization of inflow and circulation. Running BEMT for initialization...")
@@ -831,24 +768,24 @@
                 props_in_net = self.propellers_in_network
             except:
                 props_in_net = None
-            
+
             if props_in_net is not None:
                 # run bemt on all propellers and append outputs
                 for p in self.propellers_in_network:
                     p.wake_method = "momentum"
                     _, _, _, _, bemt_outputs , _ = p.spin(conditions)
                     conditions.noise.sources.propellers[p.tag] = bemt_outputs
-                    p.outputs = bemt_outputs      
-                                  
+                    p.outputs = bemt_outputs
+
             else:
                 # run bemt on single propeller and append outputs
                 _, _, _, _, bemt_outputs , _ = self.spin(conditions)
                 conditions.noise.sources.propellers[self.tag] = bemt_outputs
-                self.outputs = bemt_outputs  
+                self.outputs = bemt_outputs
         else:
             outs = self.outputs
-            
-        omega = self.inputs.omega      
+
+        omega = self.inputs.omega
         #--------------------------------------------------------------------------------
         # generate rotor wake vortex distribution
         #--------------------------------------------------------------------------------
@@ -866,7 +803,6 @@
         self.wake_settings.init_timestep_offset     = init_timestep_offset
         self.wake_settings.wake_development_time    = time
         self.wake_settings.number_of_wake_timesteps = number_of_wake_timesteps
->>>>>>> fe31a16d
         self.use_2d_analysis                        = True
 
         # spin propeller with helical fixed-wake
@@ -1152,8 +1088,8 @@
        Wa         axial velocity                                                   [m/s]
        Wt         tangential velocity                                              [m/s]
        B          number of rotor blades                                           [-]
-                 
-    Outputs:               
+
+    Outputs:
        lamdaw     inflow ratio                                                     [-]
        F          tip loss factor                                                  [-]
        piece      output of a step in tip loss calculation (needed for residual)   [-]
@@ -1162,29 +1098,29 @@
     lamdaw[lamdaw<0.] = 0.
     f                 = (B/2.)*(1.-r/R)/lamdaw
     f[f<0.]           = 0.
-    
+
     piece             = np.exp(-f)
     F                 = 2.*np.arccos(piece)/np.pi
-    
+
     # hub loss modification (make from 0)
     Rhub = r[0,0,0]*.99
     eh1, eh2, eh3, maxah = 1,1,1,-np.inf
     hubfactor = B/2.0*(   (R/(R-r+Rhub))**eh1 - 1   )**eh2/lamdaw**eh3
     hubfactor[hubfactor<0.]           = 0.
-    Fhub = 2.*np.arccos(np.exp(-hubfactor))/np.pi  
-    
+    Fhub = 2.*np.arccos(np.exp(-hubfactor))/np.pi
+
     Rtip = R
     et1, et2, et3, maxat = 1,1,1,-np.inf
     tipfactor = B/2.0*(  (Rtip/r)**et1 - 1  )**et2/lamdaw**et3
     tipfactor[tipfactor<0.]   = 0.
     Ftip = 2.*np.arccos(np.exp(-tipfactor))/np.pi
-    
+
     #import pylab as plt
     #plt.plot(r[0,:,0], Fhub[0,:,0],label="hub")
     #plt.plot(r[0,:,0], Ftip[0,:,0],label="tip")
     #plt.legend()
-    
+
     F = Ftip*Fhub
-    
+
 
     return lamdaw, F, piece