--- conflicted
+++ resolved
@@ -15,13 +15,8 @@
 # ----------------------------------------------------------------------
 
 import SUAVE
-<<<<<<< HEAD
-from SUAVE.Core import Data, ContainerOrdered
-from SUAVE.Components import Component, Lofted_Body, Mass_Properties, Physical_Component
-=======
 from SUAVE.Core import Data, ContainerOrdered, Container
 from SUAVE.Components import Lofted_Body, Mass_Properties, Physical_Component
->>>>>>> 5deebab9
 from .Airfoils import Airfoil
 
 import numpy as np
@@ -33,14 +28,19 @@
 ## @ingroup Components-Wings
 class Wing(Lofted_Body):
     """This class defines the wing in SUAVE
+
     Assumptions:
     None
+
     Source:
     N/A
+
     Inputs:
     None
+
     Outputs:
     None
+
     Properties Used:
     N/A
     """      
@@ -49,12 +49,16 @@
     
         Assumptions:
         None
-        Source:
-        N/A
-        Inputs:
-        None
-        Outputs:
-        None
+
+        Source:
+        N/A
+
+        Inputs:
+        None
+
+        Outputs:
+        None
+
         Properties Used:
         N/A
         """         
@@ -99,22 +103,6 @@
         self.twists.root = 0.0
         self.twists.tip  = 0.0
 
-        self.control_surfaces = Data()
-        self.flaps = Data()
-        self.flaps.chord      = 0.0
-        self.flaps.angle      = 0.0
-        self.flaps.span_start = 0.0
-        self.flaps.span_end   = 0.0
-        self.flaps.type       = None
-        self.flaps.area       = 0.0
-
-        self.slats = Data()
-        self.slats.chord      = 0.0
-        self.slats.angle      = 0.0
-        self.slats.span_start = 0.0
-        self.slats.span_end   = 0.0
-        self.slats.type       = None
-
         self.high_lift     = False
         self.high_mach     = False
         self.vortex_lift   = False
@@ -126,16 +114,6 @@
         
         self.Airfoil            = Data()
         
-<<<<<<< HEAD
-        self.non_dimensional_origin = [[0.0,0.0,0.0]]
-        self.PGM_minimum            = 1
-        self.PGM_characteristics    = ['taper','aspect_ratio','thickness_to_chord','areas.reference','sweeps.quarter_chord','dihedral','non_dimensional_origin[0][0]','non_dimensional_origin[0][1]','non_dimensional_origin[0][2]']
-        self.PGM_char_min_bounds    = [0,1.,0.001,0.1,0.001,-np.pi/4,-1.,-1.,-1.]   
-        self.PGM_char_max_bounds    = [5.,np.inf,1.0,np.inf,np.pi/3,np.pi/4,1.,1.,1.]
-        #self.Segments               = SUAVE.Components.Wings.Segment_Container()
-        self.Segments               = ContainerOrdered()
-        self.Fuel_Tanks             = SUAVE.Core.Container()
-=======
         self.non_dimensional_origin            = [[0.0,0.0,0.0]]
         self.generative_design_minimum         = 1
         self.generative_design_characteristics = ['taper','aspect_ratio','thickness_to_chord','areas.reference','sweeps.quarter_chord','dihedral','non_dimensional_origin[0][0]','non_dimensional_origin[0][1]','non_dimensional_origin[0][2]']
@@ -145,19 +123,22 @@
         self.Segments           = ContainerOrdered()
         self.control_surfaces   = SUAVE.Core.Container()
         self.Fuel_Tanks         = SUAVE.Core.Container()
->>>>>>> 5deebab9
 
     def append_segment(self,segment):
         """ Adds a segment to the wing 
     
         Assumptions:
         None
-        Source:
-        N/A
-        Inputs:
-        None
-        Outputs:
-        None
+
+        Source:
+        N/A
+
+        Inputs:
+        None
+
+        Outputs:
+        None
+
         Properties Used:
         N/A
         """ 
@@ -176,12 +157,16 @@
     
         Assumptions:
         None
-        Source:
-        N/A
-        Inputs:
-        None
-        Outputs:
-        None
+
+        Source:
+        N/A
+
+        Inputs:
+        None
+
+        Outputs:
+        None
+
         Properties Used:
         N/A
         """ 
@@ -201,12 +186,16 @@
     
         Assumptions:
         None
-        Source:
-        N/A
-        Inputs:
-        None
-        Outputs:
-        None
+
+        Source:
+        N/A
+
+        Inputs:
+        None
+
+        Outputs:
+        None
+
         Properties Used:
         N/A
         """ 
@@ -225,12 +214,16 @@
     
         Assumptions:
         None
-        Source:
-        N/A
-        Inputs:
-        None
-        Outputs:
-        None
+
+        Source:
+        N/A
+
+        Inputs:
+        None
+
+        Outputs:
+        None
+
         Properties Used:
         N/A
         """ 
