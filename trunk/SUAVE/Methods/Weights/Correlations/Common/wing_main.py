## @ingroup Methods-Weights-Correlations-Common 
# wing_main.py
#
# Created:  Jan 2014, A. Wendorff
# Modified: Feb 2014, A. Wendorff
#           Feb 2016, E. Botero
#           Jul 2017, M. Clarke
#           Mar 2019, E. Botero

# ----------------------------------------------------------------------
#  Imports
# ----------------------------------------------------------------------

from SUAVE.Core import Units
import numpy as np


# ----------------------------------------------------------------------
#   Wing Main
# ----------------------------------------------------------------------

## @ingroup Methods-Weights-Correlations-Common 
<<<<<<< HEAD
def wing_main(vehicle, wing):
=======
def wing_main(wing,Nult,TOW,wt_zf,rho,sigma,area_fraction=1):
>>>>>>> 5deebab9
    """ Calculate the wing weight of the aircraft based on the fully-stressed 
    bending weight of the wing box
    
    Assumptions:
        calculated total wing weight based on a bending index and actual data 
        from 15 transport aircraft 
    
    Source: 
        http://aerodesign.stanford.edu/aircraftdesign/AircraftDesign.html
        search for: Derivation of the Wing Weight Index
        
    Inputs:
<<<<<<< HEAD
        vehicle - data dictionary with vehicle properties                   [dimensionless]
            -.mass_properties.max_takeoff: MTOW                             [kilograms]
            -.mass_properties.max_zero_fuel: zero fuel weight aircraft      [kilograms]
            -.envelope.ultimate_load: ultimate load factor
        wing    - data dictionary with specific wing properties             [dimensionless]
            -.areas.reference: wing reference surface area                  [m^2]
            -.sweeps.quarter_chord: quarter chord sweep angle               [deg]
            -.spans.projected: wing span                                    [m]
            -.thickness_to_chord: thickness to chord of wing
            -.taper: taper ratio of wing

=======
        wing
             .span.projected                         [meters**2]
             .taper                                  [dimensionless]
             .sweeps.quarter_chord                   [radians]
             .thickness_to_chord                     [dimensionless]
             .Segments
                 .root_chord_percent                 [dimensionless]
                 .thickness_to_chord                 [dimensionless]
                 .percent_span_location              [dimensionless]

        Nult - ultimate load factor of the aircraft  [dimensionless]
        TOW - maximum takeoff weight of the aircraft [kilograms]
        wt_zf - zero fuel weight of the aircraft     [kilograms]
>>>>>>> 5deebab9
    
    Outputs:
        weight - weight of the wing                  [kilograms]          
        
    Properties Used:
        N/A
    """

    S_gross_w   = wing.areas.reference
    sweep_w     = wing.sweeps.quarter_chord
    # unpack inputs
<<<<<<< HEAD
    span        = wing.spans.projected / Units.ft  # Convert meters to ft
    sweep       = sweep_w
    area        = S_gross_w / Units.ft ** 2  # Convert meters squared to ft squared
    mtow        = vehicle.mass_properties.max_takeoff / Units.lb  # Convert kg to lbs
    zfw         = vehicle.mass_properties.max_zero_fuel / Units.lb  # Convert kg to lbs
    # Calculate weight of wing for traditional aircraft wing
    weight      = 4.22 * area + 1.642 * 10. ** -6. * vehicle.envelope.ultimate_load * span ** 3. * (mtow * zfw) ** 0.5 \
                * (1. + 2. * wing.taper) / (wing.thickness_to_chord * (np.cos(sweep)) ** 2. * area * (1. + wing.taper))
    weight      = weight * Units.lb  # Convert lb to kg

    return weight
=======
    span  = wing.spans.projected
    taper = wing.taper
    sweep = wing.sweeps.quarter_chord
    area  = wing.areas.reference
    t_c_w = wing.thickness_to_chord
    RC    = wing.chords.root
    frac  = area_fraction
    
    rho_sigma = rho*9.81/sigma
    
    # Start the calculations
    l_tot = Nult*np.sqrt(TOW*wt_zf)*9.81
    gamma = 16*l_tot*rho_sigma/(np.pi*span)
    L0 = frac*2*l_tot/(span*np.pi)
                      
    if len(wing.Segments)>0:
        
        # Prime some numbers
        run_sum = 0
        b = span
        
        for i in range(1,len(wing.Segments)):
            
            # Unpack segment level info            
            Y1 = wing.Segments[i-1].percent_span_location
            Y2 = wing.Segments[i].percent_span_location
            
            if wing.Segments[i-1].root_chord_percent==wing.Segments[i].root_chord_percent and\
               wing.Segments[i-1].thickness_to_chord==wing.Segments[i].thickness_to_chord:
                C  = wing.Segments[i].root_chord_percent*RC
                G  = wing.Segments[i].thickness_to_chord
                SW = wing.Segments[i-1].sweeps.quarter_chord
            
                WB = (1/(G*C*np.cos(SW)**2)) * 1/3*(1/8*(-Y1*(5-2*Y1**2)*np.sqrt(1-Y1**2)-\
                                           3*np.arcsin(Y1))+1/8*(Y2*(5-2*Y2**2)*np.sqrt(1-Y2**2)+3*np.arcsin(Y2)))
            
            else:
                # A is the root thickness
                A = RC*wing.Segments[i-1].root_chord_percent* wing.Segments[i-1].thickness_to_chord
                # B is the slope of the thickness
                B = (A-RC*wing.Segments[i].root_chord_percent* wing.Segments[i].thickness_to_chord)/(wing.Segments[i].percent_span_location -wing.Segments[i-1].percent_span_location)
                # C is the offset
                C = wing.Segments[i-1].percent_span_location
                SW = wing.Segments[i-1].sweeps.quarter_chord
                
                WB1 = big_integral(Y1, A, B, C)
                WB2 = big_integral(Y2, A, B, C)
                
                WB  = (WB2-WB1)/(np.cos(SW)**2)

            run_sum += np.real(WB)
            
        weight_factor = rho_sigma*(b**2)*L0*run_sum/2
        
        weight = 4.22*area / Units.feet**2 + (weight_factor / Units.lb)
            
    else:
        
        area  = wing.areas.reference / Units.ft**2 
        span  = wing.spans.projected  / Units.ft 
        mtow  = TOW / Units.lb # Convert kg to lbs
        zfw   = wt_zf / Units.lb # Convert kg to lbs        

        #Calculate weight of wing for traditional aircraft wing
        weight = 4.22*area + 1.642*10.**-6. * Nult*(span)**3. *(mtow*zfw)**0.5 \
                 * (1.+2.*taper)/(t_c_w*(np.cos(sweep))**2. * area*(1.+taper) )
 
    weight = weight * Units.lb # Convert lb to kg

    return weight


def big_integral(x,A,B,C):
    
    """ Integrate the wing bending moment over a section
    
    Assumptions:
        Linearly tapering thickness
    
    Source: 
        Botero 2019
        
    Inputs:
        x - span wise station      [dimensionless]
        A - origin thickness       [meters]
        B - taper ratio of section [dimensionless]
        C - origin offset          [dimensionless]
    
    Outputs:
        result - evaluate one side of an indefinite integral [meters^-1] 
        
    Properties Used:
        N/A
    """     
    
    results = (1/(4*B**3))*(2*A**2*(np.pi)*x+4*A*B*C*(np.pi)*x+ \
            B**2*(-1+2*C**2)*(np.pi)*x- \
            2*(2*A**2+4*A*B*C+B**2*(-1+2*C**2))*np.sqrt(1-x**2)+ \
            2/3*B*np.sqrt(1-x**2)*(3*A*x+B*(-1+3*C*x+x**2))+ \
            2*B*(A+B*C)*np.arcsin(x)- \
            2*(2*A**2+4*A*B*C+B**2*(-1+2*C**2))*x*np.arcsin(x)-( \
            4*(A+B*C)**2*np.sqrt(0j+-A**2-2*A*B*C-B**2*(-1+C**2))* \
            np.log(A+B*C-B*x))/B-( \
            4*(A**3+3*A**2*B*C+B**3*C*(-1+C**2)+A*B**2*(-1+3*C**2))*x*np.log( \
            A+B*C-B*x))/np.sqrt(0j+-A**2-2*A*B*C-B**2*(-1+C**2))+( \
            8*(A+B*C)**2*np.sqrt(0j-A**2-2*A*B*C-B**2*(-1+C**2))* \
            np.log(0j-A-B*C+B*x))/ \
            B+(4*(A**3+3*A**2*B*C+B**3*C*(-1+C**2)+ \
            A*B**2*(-1+3*C**2))*x*np.log(0j-B+A*x+B*C*x- \
            np.sqrt(0j+-A**2+B**2-2*A*B*C-B**2*C**2)*np.sqrt( \
            1-x**2)))/(np.sqrt(0j-A**2-2*A*B*C-B**2*(-1+C**2)))-(1/B)* \
            4*(A+B*C)**2*np.sqrt(0j-A**2-2*A*B*C-B**2*(-1+C**2))* \
            np.log(-B+A*x+B*C*x+ \
            np.sqrt(0j-A**2+B**2-2*A*B*C-B**2*C**2)*np.sqrt(1-x**2))+(1/B)* 4*(A+B*C)*np.sqrt(0j-(A**2+2*A*B*C+B**2*(-1+C**2))**2)*np.log(A**2*x+2*A*B*C*x+B**2*(-1+C**2)*x+ \
            np.sqrt(0j-(A**2+2*A*B*C+B**2*(-1+C**2))**2)*np.sqrt(1-x**2)))
                
    return results
>>>>>>> 5deebab9
<|MERGE_RESOLUTION|>--- conflicted
+++ resolved
@@ -19,25 +19,20 @@
 #   Wing Main
 # ----------------------------------------------------------------------
 
-## @ingroup Methods-Weights-Correlations-Common 
-<<<<<<< HEAD
+## @ingroup Methods-Weights-Correlations-Common
 def wing_main(vehicle, wing):
-=======
-def wing_main(wing,Nult,TOW,wt_zf,rho,sigma,area_fraction=1):
->>>>>>> 5deebab9
-    """ Calculate the wing weight of the aircraft based on the fully-stressed 
+    """ Calculate the wing weight of the aircraft based on the fully-stressed
     bending weight of the wing box
-    
+
     Assumptions:
-        calculated total wing weight based on a bending index and actual data 
-        from 15 transport aircraft 
-    
-    Source: 
+        calculated total wing weight based on a bending index and actual data
+        from 15 transport aircraft
+
+    Source:
         http://aerodesign.stanford.edu/aircraftdesign/AircraftDesign.html
         search for: Derivation of the Wing Weight Index
-        
+
     Inputs:
-<<<<<<< HEAD
         vehicle - data dictionary with vehicle properties                   [dimensionless]
             -.mass_properties.max_takeoff: MTOW                             [kilograms]
             -.mass_properties.max_zero_fuel: zero fuel weight aircraft      [kilograms]
@@ -49,25 +44,10 @@
             -.thickness_to_chord: thickness to chord of wing
             -.taper: taper ratio of wing
 
-=======
-        wing
-             .span.projected                         [meters**2]
-             .taper                                  [dimensionless]
-             .sweeps.quarter_chord                   [radians]
-             .thickness_to_chord                     [dimensionless]
-             .Segments
-                 .root_chord_percent                 [dimensionless]
-                 .thickness_to_chord                 [dimensionless]
-                 .percent_span_location              [dimensionless]
 
-        Nult - ultimate load factor of the aircraft  [dimensionless]
-        TOW - maximum takeoff weight of the aircraft [kilograms]
-        wt_zf - zero fuel weight of the aircraft     [kilograms]
->>>>>>> 5deebab9
-    
     Outputs:
-        weight - weight of the wing                  [kilograms]          
-        
+        weight - weight of the wing                  [kilograms]
+
     Properties Used:
         N/A
     """
@@ -75,7 +55,6 @@
     S_gross_w   = wing.areas.reference
     sweep_w     = wing.sweeps.quarter_chord
     # unpack inputs
-<<<<<<< HEAD
     span        = wing.spans.projected / Units.ft  # Convert meters to ft
     sweep       = sweep_w
     area        = S_gross_w / Units.ft ** 2  # Convert meters squared to ft squared
@@ -86,123 +65,4 @@
                 * (1. + 2. * wing.taper) / (wing.thickness_to_chord * (np.cos(sweep)) ** 2. * area * (1. + wing.taper))
     weight      = weight * Units.lb  # Convert lb to kg
 
-    return weight
-=======
-    span  = wing.spans.projected
-    taper = wing.taper
-    sweep = wing.sweeps.quarter_chord
-    area  = wing.areas.reference
-    t_c_w = wing.thickness_to_chord
-    RC    = wing.chords.root
-    frac  = area_fraction
-    
-    rho_sigma = rho*9.81/sigma
-    
-    # Start the calculations
-    l_tot = Nult*np.sqrt(TOW*wt_zf)*9.81
-    gamma = 16*l_tot*rho_sigma/(np.pi*span)
-    L0 = frac*2*l_tot/(span*np.pi)
-                      
-    if len(wing.Segments)>0:
-        
-        # Prime some numbers
-        run_sum = 0
-        b = span
-        
-        for i in range(1,len(wing.Segments)):
-            
-            # Unpack segment level info            
-            Y1 = wing.Segments[i-1].percent_span_location
-            Y2 = wing.Segments[i].percent_span_location
-            
-            if wing.Segments[i-1].root_chord_percent==wing.Segments[i].root_chord_percent and\
-               wing.Segments[i-1].thickness_to_chord==wing.Segments[i].thickness_to_chord:
-                C  = wing.Segments[i].root_chord_percent*RC
-                G  = wing.Segments[i].thickness_to_chord
-                SW = wing.Segments[i-1].sweeps.quarter_chord
-            
-                WB = (1/(G*C*np.cos(SW)**2)) * 1/3*(1/8*(-Y1*(5-2*Y1**2)*np.sqrt(1-Y1**2)-\
-                                           3*np.arcsin(Y1))+1/8*(Y2*(5-2*Y2**2)*np.sqrt(1-Y2**2)+3*np.arcsin(Y2)))
-            
-            else:
-                # A is the root thickness
-                A = RC*wing.Segments[i-1].root_chord_percent* wing.Segments[i-1].thickness_to_chord
-                # B is the slope of the thickness
-                B = (A-RC*wing.Segments[i].root_chord_percent* wing.Segments[i].thickness_to_chord)/(wing.Segments[i].percent_span_location -wing.Segments[i-1].percent_span_location)
-                # C is the offset
-                C = wing.Segments[i-1].percent_span_location
-                SW = wing.Segments[i-1].sweeps.quarter_chord
-                
-                WB1 = big_integral(Y1, A, B, C)
-                WB2 = big_integral(Y2, A, B, C)
-                
-                WB  = (WB2-WB1)/(np.cos(SW)**2)
-
-            run_sum += np.real(WB)
-            
-        weight_factor = rho_sigma*(b**2)*L0*run_sum/2
-        
-        weight = 4.22*area / Units.feet**2 + (weight_factor / Units.lb)
-            
-    else:
-        
-        area  = wing.areas.reference / Units.ft**2 
-        span  = wing.spans.projected  / Units.ft 
-        mtow  = TOW / Units.lb # Convert kg to lbs
-        zfw   = wt_zf / Units.lb # Convert kg to lbs        
-
-        #Calculate weight of wing for traditional aircraft wing
-        weight = 4.22*area + 1.642*10.**-6. * Nult*(span)**3. *(mtow*zfw)**0.5 \
-                 * (1.+2.*taper)/(t_c_w*(np.cos(sweep))**2. * area*(1.+taper) )
- 
-    weight = weight * Units.lb # Convert lb to kg
-
-    return weight
-
-
-def big_integral(x,A,B,C):
-    
-    """ Integrate the wing bending moment over a section
-    
-    Assumptions:
-        Linearly tapering thickness
-    
-    Source: 
-        Botero 2019
-        
-    Inputs:
-        x - span wise station      [dimensionless]
-        A - origin thickness       [meters]
-        B - taper ratio of section [dimensionless]
-        C - origin offset          [dimensionless]
-    
-    Outputs:
-        result - evaluate one side of an indefinite integral [meters^-1] 
-        
-    Properties Used:
-        N/A
-    """     
-    
-    results = (1/(4*B**3))*(2*A**2*(np.pi)*x+4*A*B*C*(np.pi)*x+ \
-            B**2*(-1+2*C**2)*(np.pi)*x- \
-            2*(2*A**2+4*A*B*C+B**2*(-1+2*C**2))*np.sqrt(1-x**2)+ \
-            2/3*B*np.sqrt(1-x**2)*(3*A*x+B*(-1+3*C*x+x**2))+ \
-            2*B*(A+B*C)*np.arcsin(x)- \
-            2*(2*A**2+4*A*B*C+B**2*(-1+2*C**2))*x*np.arcsin(x)-( \
-            4*(A+B*C)**2*np.sqrt(0j+-A**2-2*A*B*C-B**2*(-1+C**2))* \
-            np.log(A+B*C-B*x))/B-( \
-            4*(A**3+3*A**2*B*C+B**3*C*(-1+C**2)+A*B**2*(-1+3*C**2))*x*np.log( \
-            A+B*C-B*x))/np.sqrt(0j+-A**2-2*A*B*C-B**2*(-1+C**2))+( \
-            8*(A+B*C)**2*np.sqrt(0j-A**2-2*A*B*C-B**2*(-1+C**2))* \
-            np.log(0j-A-B*C+B*x))/ \
-            B+(4*(A**3+3*A**2*B*C+B**3*C*(-1+C**2)+ \
-            A*B**2*(-1+3*C**2))*x*np.log(0j-B+A*x+B*C*x- \
-            np.sqrt(0j+-A**2+B**2-2*A*B*C-B**2*C**2)*np.sqrt( \
-            1-x**2)))/(np.sqrt(0j-A**2-2*A*B*C-B**2*(-1+C**2)))-(1/B)* \
-            4*(A+B*C)**2*np.sqrt(0j-A**2-2*A*B*C-B**2*(-1+C**2))* \
-            np.log(-B+A*x+B*C*x+ \
-            np.sqrt(0j-A**2+B**2-2*A*B*C-B**2*C**2)*np.sqrt(1-x**2))+(1/B)* 4*(A+B*C)*np.sqrt(0j-(A**2+2*A*B*C+B**2*(-1+C**2))**2)*np.log(A**2*x+2*A*B*C*x+B**2*(-1+C**2)*x+ \
-            np.sqrt(0j-(A**2+2*A*B*C+B**2*(-1+C**2))**2)*np.sqrt(1-x**2)))
-                
-    return results
->>>>>>> 5deebab9
+    return weight