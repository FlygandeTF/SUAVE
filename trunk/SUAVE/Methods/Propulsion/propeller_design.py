## @ingroup Methods-Propulsion
# propeller_design.py
# 
# Created:  Jul 2014, E. Botero
# Modified: Feb 2016, E. Botero
#           Jul 2017, M. Clarke

# ----------------------------------------------------------------------
#  Imports
# ----------------------------------------------------------------------

import SUAVE
import numpy as np
from SUAVE.Core import Units
from SUAVE.Methods.Aerodynamics.XFOIL.compute_airfoil_polars import read_airfoil_geometry
# ----------------------------------------------------------------------
#  Propeller Design
# ----------------------------------------------------------------------
    
<<<<<<< HEAD

=======
>>>>>>> 703f506c
def propeller_design(prop,N=20):
    """ Optimizes propeller chord and twist given input parameters.
          
          Inputs:
          Either design power or thrust
          
            hub radius                       [m]
            tip radius                       [m]
            rotation rate                    [rad/s]
            freestream velocity              [m/s]
            number of blades               
            number of stations
            design lift coefficient
            airfoil data                     

          Outputs:
          Twist distribution                 [array of radians]
          Chord distribution                 [array of meters]
              
          Assumptions/ Source:
          Based on Design of Optimum Propellers by Adkins and Liebeck

    """    
    # Unpack
    B      = prop.number_blades
    R      = prop.tip_radius
    Rh     = prop.hub_radius
    omega  = prop.angular_velocity    # Rotation Rate in rad/s
    V      = prop.freestream_velocity # Freestream Velocity
    Cl     = prop.design_Cl           # Design Lift Coefficient
    alt    = prop.design_altitude
    Thrust = prop.design_thrust
    Power  = prop.design_power
<<<<<<< HEAD
=======
    a_sec  = prop.airfoil_sections          
    a_secl = prop.airfoil_section_location      
>>>>>>> 703f506c
    
    # Calculate atmospheric properties
    atmosphere = SUAVE.Analyses.Atmospheric.US_Standard_1976()
    atmo_data = atmosphere.compute_values(alt)
    
    p   = atmo_data.pressure[0]
    T   = atmo_data.temperature[0]
    rho = atmo_data.density[0]
    a   = atmo_data.speed_of_sound[0]
    mu  = atmo_data.dynamic_viscosity[0]
    nu  = mu/rho
    
    # Nondimensional thrust
    Tc = 2.*Thrust/(rho*(V*V)*np.pi*(R*R))
    Pc = 2.*Power/(rho*(V*V*V)*np.pi*(R*R))    
    
    tol   = 1e-10 # Convergence tolerance

    #Step 1, assume a zeta
    zeta = 0.1 # Assume to be small initially
    
    #Step 2, determine F and phi at each blade station
    
    chi0    = Rh/R # Where the propeller blade actually starts
    chi     = np.linspace(chi0,1,N+1) # Vector of nondimensional radii
    chi     = chi[0:N]
    lamda   = V/(omega*R)             # Speed ratio
    r       = chi*R                   # Radial coordinate
    x       = omega*r/V               # Nondimensional distance
    diff    = 1.0                     # Difference between zetas
    n       = omega/(2*np.pi)         # Cycles per second
    D       = 2.*R
    J       = V/(D*n)
    
    while diff>tol:
        #Things that need a loop
        Tcnew   = Tc
        tanphit = lamda*(1.+zeta/2.)   # Tangent of the flow angle at the tip
        phit    = np.arctan(tanphit)   # Flow angle at the tip
        tanphi  = tanphit/chi          # Flow angle at every station
        f       = (B/2.)*(1.-chi)/np.sin(phit) 
        F       = (2./np.pi)*np.arccos(np.exp(-f)) #Prandtl momentum loss factor
        phi     = np.arctan(tanphi)  #Flow angle at every station
        
        #Step 3, determine the product Wc, and RE
        G       = F*x*np.cos(phi)*np.sin(phi) #Circulation function
        Wc      = 4.*np.pi*lamda*G*V*R*zeta/(Cl*B)
        Ma      = Wc/a
        RE      = Wc/nu

        #Step 4, determine epsilon and alpha from airfoil data
        
        #This is an atrocious fit of DAE51 data at RE=50k for Cd
        #There is also RE scaling
        Cdval   = (0.108*(Cl**4)-0.2612*(Cl**3)+0.181*(Cl**2)-0.0139*Cl+0.0278)*((50000./RE)**0.2)

        #More Cd scaling from Mach from AA241ab notes for turbulent skin friction
        Tw_Tinf = 1. + 1.78*(Ma**2)
        Tp_Tinf = 1. + 0.035*(Ma**2) + 0.45*(Tw_Tinf-1.)
        Tp      = Tp_Tinf*T
        Rp_Rinf = (Tp_Tinf**2.5)*(Tp+110.4)/(T+110.4)
        
        Cd      = ((1/Tp_Tinf)*(1/Rp_Rinf)**0.2)*Cdval
        
        alpha   = Cl/(2.*np.pi)
        epsilon = Cd/Cl
        
        #Step 5, change Cl and repeat steps 3 and 4 until epsilon is minimized
        
        #Step 6, determine a and a', and W
        
        a       = (zeta/2.)*(np.cos(phi)**2.)*(1.-epsilon*np.tan(phi))
        aprime  = (zeta/(2.*x))*np.cos(phi)*np.sin(phi)*(1.+epsilon/np.tan(phi))
        W       = V*(1.+a)/np.sin(phi)
        
        #Step 7, compute the chord length and blade twist angle    
        
        c       = Wc/W
        beta    = alpha + phi # Blade twist angle
    
        #Step 8, determine 4 derivatives in I and J
    
        Iprime1 = 4.*chi*G*(1.-epsilon*np.tan(phi))
        Iprime2 = lamda*(Iprime1/(2.*chi))*(1.+epsilon/np.tan(phi)
                                            )*np.sin(phi)*np.cos(phi)
        Jprime1 = 4.*chi*G*(1.+epsilon/np.tan(phi))
        Jprime2 = (Jprime1/2.)*(1.-epsilon*np.tan(phi))*(np.cos(phi)**2.)
        
        dR      = (r[1]-r[0])*np.ones_like(Jprime1)
        dchi    = (chi[1]-chi[0])*np.ones_like(Jprime1)
        
        #Integrate derivatives from chi=chi0 to chi=1
        
        I1      = np.dot(Iprime1,dchi)
        I2      = np.dot(Iprime2,dchi)
        J1      = np.dot(Jprime1,dchi)
        J2      = np.dot(Jprime2,dchi)        

        #Step 9, determine zeta and and Pc or zeta and Tc
        
        if (Pc==0.)&(Tc!=0.): 
            #First Case, Thrust is given
            #Check to see if Tc is feasible, otherwise try a reasonable number
            if Tcnew>=I2*(I1/(2.*I2))**2.:
                Tcnew = I2*(I1/(2.*I2))**2.
            zetan    = (I1/(2.*I2)) - ((I1/(2.*I2))**2.-Tcnew/I2)**0.5

        elif (Pc!=0.)&(Tc==0.): 
            #Second Case, Thrust is given
            zetan    = -(J1/(J2*2.)) + ((J1/(J2*2.))**2.+Pc/J2)**0.5
            
        else:
            print('Power and thrust are both specified!')
    
        #Step 10, repeat starting at step 2 with the new zeta
        diff = abs(zeta-zetan)
        
        zeta = zetan
    
    #Step 11, determine propeller efficiency etc...
    
    if (Pc==0.)&(Tc!=0.): 
        if Tcnew>=I2*(I1/(2.*I2))**2.:
            Tcnew = I2*(I1/(2.*I2))**2.
            print('Tc infeasible, reset to:')
            print(Tcnew)        
        #First Case, Thrust is given
        zeta    = (I1/(2.*I2)) - ((I1/(2.*I2))**2.-Tcnew/I2)**0.5
        Pc      = J1*zeta + J2*(zeta**2.)
        Tc      = I1*zeta - I2*(zeta**2.)
        
    elif (Pc!=0.)&(Tc==0.): 
        #Second Case, Thrust is given
        zeta    = -(J1/(2.*J2)) + ((J1/(2.*J2))**2.+Pc/J2)**0.5
        Tc      = I1*zeta - I2*(zeta**2.)
        Pc      = J1*zeta + J2*(zeta**2.)
        
    else:
        print('Power and thrust are both specified!')    
        
    # Calculate mid-chord alignment angle, MCA
    # This is the distance from the mid chord to the line axis out of the center of the blade
    # In this case the 1/4 chords are all aligned
    
    MCA = c/4. - c[0]/4.
    
    
    Power = Pc*rho*(V**3)*np.pi*(R**2)/2
    Cp    = Power/(rho*(n**3)*(D**5))
<<<<<<< HEAD

    prop.twist_distribution = beta
    prop.chord_distribution = c
    prop.Cp                 = Cp
    prop.mid_chord_aligment = MCA
    
    #These are used to check, the values here were used to verify against
    #AIAA 89-2048 for their propeller

    return prop 
=======
    
    # compute max thickness distribution using NACA 4 series eqn
    t_max          = np.zeros(20)
    for idx in range(20):
        c_blade    = np.linspace(0,c[idx],20)          # local chord  
        t          = (5*c_blade)*(0.2969*np.sqrt(c_blade) - 0.1260*c_blade - 0.3516*(c_blade**2) + 0.2843*(c_blade**3) - 0.1015*(c_blade**4)) # local thickness distribution
        t_max[idx] = np.max(t)                       

    prop.max_thickness_distribution = t_max
    prop.twist_distribution         = beta
    prop.chord_distribution         = c
    prop.Cp                         = Cp
    prop.mid_chord_aligment         = MCA
     
    # compute airfoil sections if given
    if  a_sec != None and a_secl != None:
        airfoil_geometry = Data()
        # check dimension of section  
        dim_sec = len(a_secl)
        if dim_sec != N:
            raise AssertionError("Number of sections not equal to number of stations")
        prop.airfoil_data = read_airfoil_geometry(a_sec)  
    
    return prop
>>>>>>> 703f506c
<|MERGE_RESOLUTION|>--- conflicted
+++ resolved
@@ -17,10 +17,7 @@
 #  Propeller Design
 # ----------------------------------------------------------------------
     
-<<<<<<< HEAD
-
-=======
->>>>>>> 703f506c
+
 def propeller_design(prop,N=20):
     """ Optimizes propeller chord and twist given input parameters.
           
@@ -54,11 +51,8 @@
     alt    = prop.design_altitude
     Thrust = prop.design_thrust
     Power  = prop.design_power
-<<<<<<< HEAD
-=======
     a_sec  = prop.airfoil_sections          
     a_secl = prop.airfoil_section_location      
->>>>>>> 703f506c
     
     # Calculate atmospheric properties
     atmosphere = SUAVE.Analyses.Atmospheric.US_Standard_1976()
@@ -208,18 +202,6 @@
     
     Power = Pc*rho*(V**3)*np.pi*(R**2)/2
     Cp    = Power/(rho*(n**3)*(D**5))
-<<<<<<< HEAD
-
-    prop.twist_distribution = beta
-    prop.chord_distribution = c
-    prop.Cp                 = Cp
-    prop.mid_chord_aligment = MCA
-    
-    #These are used to check, the values here were used to verify against
-    #AIAA 89-2048 for their propeller
-
-    return prop 
-=======
     
     # compute max thickness distribution using NACA 4 series eqn
     t_max          = np.zeros(20)
@@ -243,5 +225,4 @@
             raise AssertionError("Number of sections not equal to number of stations")
         prop.airfoil_data = read_airfoil_geometry(a_sec)  
     
-    return prop
->>>>>>> 703f506c
+    return prop