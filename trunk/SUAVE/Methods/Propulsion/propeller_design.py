--- conflicted
+++ resolved
@@ -278,18 +278,11 @@
     prop.twist_distribution         = beta
     prop.chord_distribution         = c
     prop.radius_distribution        = r 
-    prop.number_of_blades           = int(B)
-<<<<<<< HEAD
-    prop.design_power_coefficient   = Cp[0] 
-    prop.design_thrust_coefficient  = Ct[0]
-    prop.mid_chord_aligment         = MCA
-    prop.thickness_to_chord         = t_c_at_70_percent
-=======
+    prop.number_of_blades           = int(B) 
     prop.design_power_coefficient   = Cp 
     prop.design_thrust_coefficient  = Ct 
     prop.mid_chord_alignment        = MCA
-    prop.thickness_to_chord         = t_c
->>>>>>> e1e78bc0
+    prop.thickness_to_chord         = t_c 
     prop.blade_solidity             = sigma  
     prop.airfoil_cl_surrogates      = airfoil_cl_surs
     prop.airfoil_cd_surrogates      = airfoil_cd_surs 
