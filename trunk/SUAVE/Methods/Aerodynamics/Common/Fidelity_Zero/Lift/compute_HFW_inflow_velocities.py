--- conflicted
+++ resolved
@@ -30,9 +30,6 @@
     Outputs:
         Va   - axial velocity array of shape (ctrl_pts, Nr, Na)        [m/s]
         Vt   - tangential velocity array of shape (ctrl_pts, Nr, Na)   [m/s]
-<<<<<<< HEAD
-    """     
-=======
     """
     
     VD                       = Data()
@@ -43,7 +40,6 @@
     if prop.system_vortex_distribution is not None:
         vehicle = copy.deepcopy(prop.vehicle)
 
->>>>>>> fe31a16d
     # use results from prior bemt iteration
     prop_outputs  = prop.outputs
     cpts          = len(prop_outputs.velocity)
@@ -51,23 +47,6 @@
     Nr            = len(prop.chord_distribution)
     r             = prop.radius_distribution
 
-<<<<<<< HEAD
-
-    # check if VD for rotor system has already been computed
-    if prop.system_vortex_distribution:# is not None and prop.self.wake_settings.converge_HFW:
-        # use pre-computed system vortex distribution
-        VD = prop.system_vortex_distribution
-        WD = VD.Wake_collapsed
-    else:
-        print("Vortex distribution not yet computed. Generating distribution for single rotor...")
-    
-        props=Data()
-        props.propeller = prop
-        
-        # generate wake distribution using initial circulation from BEMT
-        VD = Data()
-        WD, _, _  = generate_propeller_wake_distribution(props,cpts,VD )   
-=======
     conditions = Data()
     conditions.noise = Data()
     conditions.noise.sources = Data()
@@ -85,33 +64,10 @@
     # compute radial blade section locations based on initial timestep offset
     dt   = time/number_of_wake_timesteps
     t0   = dt*init_timestep_offset
->>>>>>> fe31a16d
 
     # set shape of velocitie arrays
     Va = np.zeros((cpts,Nr,Na))
     Vt = np.zeros((cpts,Nr,Na))
-<<<<<<< HEAD
-    
-    
-    prop.wake_skew_angle = WD.wake_skew_angle
-    
-    # ----------------------------------------------------------------
-    # Compute the wake-induced velocities at propeller blade
-    # ----------------------------------------------------------------
-    # set the evaluation points in the vortex distribution: (Na, nblades, Nr)
-    r = prop.radius_distribution 
-    Yb   = prop.Wake_VD.Yblades_cp[:,0,:] 
-    Zb   = prop.Wake_VD.Zblades_cp[:,0,:] 
-    Xb   = prop.Wake_VD.Xblades_cp[:,0,:] 
-    
-
-    VD.YC = (Yb[:,1:] + Yb[:,:-1])/2
-    VD.ZC = (Zb[:,1:] + Zb[:,:-1])/2
-    VD.XC = (Xb[:,1:] + Xb[:,:-1])/2
-     
-    
-    VD.n_cp = np.size(VD.YC)
-=======
     print("Compute HFW inflow velocities...")
     for i in range(Na):
         # increment blade angle to new azimuthal position
@@ -137,28 +93,12 @@
         Zb   = prop.Wake_VD.Zblades_cp[0,0,:,0] 
         Xb   = prop.Wake_VD.Xblades_cp[0,0,:,0] 
         
->>>>>>> fe31a16d
 
-    # Compute induced velocities at blade from the system of prescribed wakes
-    V_ind   = compute_wake_induced_velocity(WD, VD, cpts)
-    u_2d       = V_ind[0,:,:,0]   # velocity in vehicle x-frame
-    v_2d       = V_ind[0,:,:,1]   # velocity in vehicle y-frame
-    w_2d       = V_ind[0,:,:,2]   # velocity in vehicle z-frame
-    
-    # interpolate to get values at rotor radial stations
-    r_midpts = (r[1:] + r[:-1])/2
-    for i in range(Na):
-        blade_angle  = (i*(2*np.pi/(Na))) * prop.rotation
+        VD.YC = (Yb[1:] + Yb[:-1])/2
+        VD.ZC = (Zb[1:] + Zb[:-1])/2
+        VD.XC = (Xb[1:] + Xb[:-1])/2
+         
         
-<<<<<<< HEAD
-        u = u_2d[i,:]
-        v = v_2d[i,:]
-        w = w_2d[i,:]
-        
-        u_r = interp1d(r_midpts, u, fill_value="extrapolate")
-        v_r = interp1d(r_midpts, v, fill_value="extrapolate")
-        w_r = interp1d(r_midpts, w, fill_value="extrapolate")
-=======
         VD.n_cp = np.size(VD.YC)
 
         # Compute induced velocities at blade from the helical fixed wake
@@ -183,7 +123,6 @@
         u_r = interp1d(r_midpts, uprop, fill_value="extrapolate")
         v_r = interp1d(r_midpts, vprop, fill_value="extrapolate")
         w_r = interp1d(r_midpts, wprop, fill_value="extrapolate")
->>>>>>> fe31a16d
         
         up = u_r(r)
         vp = v_r(r)
@@ -215,10 +154,6 @@
         #====================================================================================                     
 
 
-<<<<<<< HEAD
-    prop.system_vortex_distribution = VD
-=======
         prop.vortex_distribution = VD
->>>>>>> fe31a16d
 
     return Va, Vt