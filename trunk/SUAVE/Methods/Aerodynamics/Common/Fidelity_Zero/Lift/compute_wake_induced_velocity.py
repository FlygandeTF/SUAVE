## @ingroup Methods-Aerodynamics-Common-Fidelity_Zero-Lift
# compute_wake_induced_velocity.py
# 
# Created:  Sep 2020, M. Clarke 

# ----------------------------------------------------------------------
#  Imports
# ----------------------------------------------------------------------

# package imports
import numpy as np 
import copy

## @ingroup Methods-Aerodynamics-Common-Fidelity_Zero-Lift 
def compute_wake_induced_velocity(WD,VD,cpts,sigma=0.11,suppress_root=False):  
    """ This computes the velocity induced by the fixed helical wake
    on lifting surface control points

    Assumptions:  
    
    Source:   
    
    Inputs: 
    WD     - helical wake distribution points               [Unitless] 
    VD     - vortex distribution points on lifting surfaces [Unitless] 
    cpts   - control points in segment                      [Unitless] 

    Properties Used:
    N/A
    """    
    
    # control point, time step , blade number , location on blade 
    num_v_cpts  = len(WD.XA1[0,0,:])  
    num_azi_pts = len(WD.XA1[0,:,0])
    num_w_cpts  = len(VD.XC[0,:])
    ones       = np.ones((cpts,1,1))  
    
    dtype = np.float64
    
    WXA1  = np.repeat(np.atleast_3d(WD.XA1).astype(dtype)[:,:,:,None], num_w_cpts , axis = 3)
    WYA1  = np.repeat(np.atleast_3d(WD.YA1)[:,:,:,None].astype(dtype), num_w_cpts , axis = 3)     
    WZA1  = np.repeat(np.atleast_3d(WD.ZA1)[:,:,:,None].astype(dtype), num_w_cpts , axis = 3)
    WXA2  = np.repeat(np.atleast_3d(WD.XA2)[:,:,:,None].astype(dtype), num_w_cpts , axis = 3)
    WYA2  = np.repeat(np.atleast_3d(WD.YA2)[:,:,:,None].astype(dtype), num_w_cpts , axis = 3)
    WZA2  = np.repeat(np.atleast_3d(WD.ZA2)[:,:,:,None].astype(dtype), num_w_cpts , axis = 3)
                           
    WXB1  = np.repeat(np.atleast_3d(WD.XB1)[:,:,:,None].astype(dtype), num_w_cpts , axis = 3)
    WYB1  = np.repeat(np.atleast_3d(WD.YB1)[:,:,:,None].astype(dtype), num_w_cpts , axis = 3)
    WZB1  = np.repeat(np.atleast_3d(WD.ZB1)[:,:,:,None].astype(dtype), num_w_cpts , axis = 3)
    WXB2  = np.repeat(np.atleast_3d(WD.XB2)[:,:,:,None].astype(dtype), num_w_cpts , axis = 3)
    WYB2  = np.repeat(np.atleast_3d(WD.YB2)[:,:,:,None].astype(dtype), num_w_cpts , axis = 3)
    WZB2  = np.repeat(np.atleast_3d(WD.ZB2)[:,:,:,None].astype(dtype), num_w_cpts , axis = 3)
    GAMMA = np.repeat(np.atleast_3d(WD.GAMMA)[:,:,:,None].astype(dtype), num_w_cpts , axis = 3)
    
    XC    = np.repeat(np.atleast_2d(VD.XC*ones).astype(dtype)[:,:,None,:], num_v_cpts , axis = 2)
    YC    = np.repeat(np.atleast_2d(VD.YC*ones).astype(dtype)[:,:,None,:], num_v_cpts , axis = 2)
    ZC    = np.repeat(np.atleast_2d(VD.ZC*ones).astype(dtype)[:,:,None,:], num_v_cpts , axis = 2)
    
    # -------------------------------------------------------------------------------------------
    # Compute velocity induced by horseshoe vortex segments on every control point by every panel
    # -------------------------------------------------------------------------------------------     
    # Create empty data structure
    V_ind = np.zeros((cpts,num_azi_pts,num_w_cpts,3))
     
    #compute vortex strengths for every control point on wing 
    # this loop finds the strength of one ring only on entire control points on wing 
    # compute influence of bound vortices 
<<<<<<< HEAD
    _ , res_C_AB = vortex(XC, YC, ZC, WXA1, WYA1, WZA1, WXB1, WYB1, WZB1,sigma,GAMMA,bv=True,VD=VD) 
    C_AB         = np.transpose(res_C_AB,axes=[1,2,3,4,0]) 
    
    # compute influence of 3/4 right legs 
    _ , res_C_BC = vortex(XC, YC, ZC, WXB1, WYB1, WZB1, WXB2, WYB2, WZB2,sigma,GAMMA) 
    C_BC         = np.transpose(res_C_BC,axes=[1,2,3,4,0]) 
    
    # compute influence of bound vortices  
    _ , res_C_CD = vortex(XC, YC, ZC, WXB2, WYB2, WZB2, WXA2, WYA2, WZA2,sigma,GAMMA) 
    C_CD         = np.transpose(res_C_CD,axes=[1,2,3,4,0])
    
    # compute influence of 3/4 left legs  
    _ , res_C_DA = vortex(XC, YC, ZC, WXA2, WYA2, WZA2, WXA1, WYA1, WZA1,sigma,GAMMA) 
    C_DA         = np.transpose(res_C_DA,axes=[1,2,3,4,0]) 
=======
    _ , res_C_AB = vortex(XC, YC, ZC, WXA1, WYA1, WZA1, WXB1, WYB1, WZB1,sigma,GAMMA,bv=True,suppress_root=suppress_root,VD=VD) 
    C_AB         = np.transpose(res_C_AB,axes=[1,2,3,0]) 
    
    # compute influence of right vortex segment
    _ , res_C_BC = vortex(XC, YC, ZC, WXB1, WYB1, WZB1, WXB2, WYB2, WZB2,sigma,GAMMA)  # don't suppress right segment
    C_BC         = np.transpose(res_C_BC,axes=[1,2,3,0]) 
    
    # compute influence of bottom vortex segment
    _ , res_C_CD = vortex(XC, YC, ZC, WXB2, WYB2, WZB2, WXA2, WYA2, WZA2,sigma,GAMMA,suppress_root=suppress_root) 
    C_CD         = np.transpose(res_C_CD,axes=[1,2,3,0])
    
    # compute influence of left vortex segment 
    _ , res_C_DA = vortex(XC, YC, ZC, WXA2, WYA2, WZA2, WXA1, WYA1, WZA1,sigma,GAMMA,suppress_root=suppress_root) 
    C_DA         = np.transpose(res_C_DA,axes=[1,2,3,0]) 
>>>>>>> fe31a16d
    
    # Add all the influences together
    V_ind =  np.sum(C_AB +  C_BC  + C_CD + C_DA, axis = 2)
    
    return V_ind
  
  
# -------------------------------------------------------------------------------
# vortex strength computation
# -------------------------------------------------------------------------------
## @ingroup Methods-Aerodynamics-Common-Fidelity_Zero-Lift
def vortex(X,Y,Z,X1,Y1,Z1,X2,Y2,Z2,sigma, GAMMA = 1, bv=False,suppress_root=False,VD=None,use_regularization_kernal=True):
    """ This computes the velocity induced on a control point by a segment
    of a horseshoe vortex from point 1 to point 2 
    Assumptions:  
    None 
    
    Source: 
    Low-Speed Aerodynamics, Second Edition by Joseph katz, Allen Plotkin
    Pgs. 584(Literature), 579-586 (Fortran Code implementation)
    
    Inputs:
    GAMMA       - propeller/rotor circulation
    [X,Y,Z]     - location of control point  
    [X1,Y1,Z1]  - location of point 1 
    [X2,Y2,Z2]  - location of point 2
    Properties Used:
    N/A
    
    """      

    X_X1  = X-X1
    X_X2  = X-X2
    X2_X1 = X2-X1

    Y_Y1  = Y-Y1
    Y_Y2  = Y-Y2
    Y2_Y1 = Y2-Y1

    Z_Z1  = Z-Z1
    Z_Z2  = Z-Z2 
    Z2_Z1 = Z2-Z1 

    R1R2X  = Y_Y1*Z_Z2 - Z_Z1*Y_Y2 
    R1R2Y  = Z_Z1*X_X2 - X_X1*Z_Z2
    R1R2Z  = X_X1*Y_Y2 - Y_Y1*X_X2
    SQUARE = np.square(R1R2X) + np.square(R1R2Y) + np.square(R1R2Z)
    SQUARE[SQUARE==0] = 1e-8
    R1     = np.sqrt(np.square(X_X1) + np.square(Y_Y1) + np.square(Z_Z1)) 
    R2     = np.sqrt(np.square(X_X2) + np.square(Y_Y2) + np.square(Z_Z2)) 
    R0R1   = X2_X1*X_X1 + Y2_Y1*Y_Y1 + Z2_Z1*Z_Z1
    R0R2   = X2_X1*X_X2 + Y2_Y1*Y_Y2 + Z2_Z1*Z_Z2
    RVEC   = np.array([R1R2X,R1R2Y,R1R2Z])
    COEF   = (1/(4*np.pi))*(RVEC/SQUARE) * (R0R1/R1 - R0R2/R2)    
    
    if use_regularization_kernal:
        COEF = regularization_kernel(COEF, sigma)
    
    if bv:
        # ignore the row of panels corresponding to the lifting line of the rotor
        shape = np.shape(VD.Wake.XA1)
        COEF_new = np.reshape(COEF[0,:,:,:,0],shape)
        m   = shape[0]
        azi = shape[1]
        
        lifting_line_panels = np.zeros_like(COEF_new,dtype=bool)
        lifting_line_panels[:,:,:,:,:,0] = True
        lifting_line_panels_compressed = np.reshape(lifting_line_panels, (m,azi,np.size(lifting_line_panels[0,0,:,:,:,:])))
        
        COEF[:,lifting_line_panels_compressed,:] = 0
    
    if suppress_root:
        G = copy.deepcopy(GAMMA)
        G[:,:,0] = 0
    else:
        G = GAMMA
        
    V_IND  = G * COEF
    
    return COEF , V_IND  

def regularization_kernel(COEF_in, sigma):
    """
    Inputs:
       COEF    Biot-Savart Kernel
       sigma   regularization radius
    Outputs:
       KAPPA   Regularization Kernel
    
    """
    COEF       = COEF_in.astype(np.float32)
    COEF_MAG   = np.abs(COEF)
    
    # Make sure the magnitude doesn't go to zero
    COEF_MAG[np.isclose(COEF_MAG,0,atol=1e-8)] = 1e-8

    R_square   = 1/(4*np.pi*COEF_MAG)
    R          = np.sqrt(R_square)
    R_sigma_sq = R_square/np.square(sigma)
    
    NUM = R*(R_sigma_sq + (5/2))
    DEN = 4*np.pi*(sigma**3)*np.power(R_sigma_sq + 1,5/2)
    
    DEN[DEN==0.] = 1e-8
    
    KAPPA = (NUM / DEN) * np.sign(COEF)
    
    return KAPPA<|MERGE_RESOLUTION|>--- conflicted
+++ resolved
@@ -30,57 +30,40 @@
     """    
     
     # control point, time step , blade number , location on blade 
-    num_v_cpts  = len(WD.XA1[0,0,:])  
-    num_azi_pts = len(WD.XA1[0,:,0])
-    num_w_cpts  = len(VD.XC[0,:])
+    num_v_cpts = len(WD.XA1[0,:])  
+    num_w_cpts = VD.n_cp
     ones       = np.ones((cpts,1,1))  
     
     dtype = np.float64
     
-    WXA1  = np.repeat(np.atleast_3d(WD.XA1).astype(dtype)[:,:,:,None], num_w_cpts , axis = 3)
-    WYA1  = np.repeat(np.atleast_3d(WD.YA1)[:,:,:,None].astype(dtype), num_w_cpts , axis = 3)     
-    WZA1  = np.repeat(np.atleast_3d(WD.ZA1)[:,:,:,None].astype(dtype), num_w_cpts , axis = 3)
-    WXA2  = np.repeat(np.atleast_3d(WD.XA2)[:,:,:,None].astype(dtype), num_w_cpts , axis = 3)
-    WYA2  = np.repeat(np.atleast_3d(WD.YA2)[:,:,:,None].astype(dtype), num_w_cpts , axis = 3)
-    WZA2  = np.repeat(np.atleast_3d(WD.ZA2)[:,:,:,None].astype(dtype), num_w_cpts , axis = 3)
+    WXA1  = np.repeat(np.atleast_3d(WD.XA1).astype(dtype), num_w_cpts , axis = 2)
+    WYA1  = np.repeat(np.atleast_3d(WD.YA1).astype(dtype), num_w_cpts , axis = 2)     
+    WZA1  = np.repeat(np.atleast_3d(WD.ZA1).astype(dtype), num_w_cpts , axis = 2)
+    WXA2  = np.repeat(np.atleast_3d(WD.XA2).astype(dtype), num_w_cpts , axis = 2)
+    WYA2  = np.repeat(np.atleast_3d(WD.YA2).astype(dtype), num_w_cpts , axis = 2)
+    WZA2  = np.repeat(np.atleast_3d(WD.ZA2).astype(dtype), num_w_cpts , axis = 2)
                            
-    WXB1  = np.repeat(np.atleast_3d(WD.XB1)[:,:,:,None].astype(dtype), num_w_cpts , axis = 3)
-    WYB1  = np.repeat(np.atleast_3d(WD.YB1)[:,:,:,None].astype(dtype), num_w_cpts , axis = 3)
-    WZB1  = np.repeat(np.atleast_3d(WD.ZB1)[:,:,:,None].astype(dtype), num_w_cpts , axis = 3)
-    WXB2  = np.repeat(np.atleast_3d(WD.XB2)[:,:,:,None].astype(dtype), num_w_cpts , axis = 3)
-    WYB2  = np.repeat(np.atleast_3d(WD.YB2)[:,:,:,None].astype(dtype), num_w_cpts , axis = 3)
-    WZB2  = np.repeat(np.atleast_3d(WD.ZB2)[:,:,:,None].astype(dtype), num_w_cpts , axis = 3)
-    GAMMA = np.repeat(np.atleast_3d(WD.GAMMA)[:,:,:,None].astype(dtype), num_w_cpts , axis = 3)
+    WXB1  = np.repeat(np.atleast_3d(WD.XB1).astype(dtype), num_w_cpts , axis = 2)
+    WYB1  = np.repeat(np.atleast_3d(WD.YB1).astype(dtype), num_w_cpts , axis = 2)
+    WZB1  = np.repeat(np.atleast_3d(WD.ZB1).astype(dtype), num_w_cpts , axis = 2)
+    WXB2  = np.repeat(np.atleast_3d(WD.XB2).astype(dtype), num_w_cpts , axis = 2)
+    WYB2  = np.repeat(np.atleast_3d(WD.YB2).astype(dtype), num_w_cpts , axis = 2)
+    WZB2  = np.repeat(np.atleast_3d(WD.ZB2).astype(dtype), num_w_cpts , axis = 2)
+    GAMMA = np.repeat(np.atleast_3d(WD.GAMMA).astype(dtype), num_w_cpts , axis = 2)
     
-    XC    = np.repeat(np.atleast_2d(VD.XC*ones).astype(dtype)[:,:,None,:], num_v_cpts , axis = 2)
-    YC    = np.repeat(np.atleast_2d(VD.YC*ones).astype(dtype)[:,:,None,:], num_v_cpts , axis = 2)
-    ZC    = np.repeat(np.atleast_2d(VD.ZC*ones).astype(dtype)[:,:,None,:], num_v_cpts , axis = 2)
+    XC    = np.repeat(np.atleast_2d(VD.XC*ones).astype(dtype), num_v_cpts , axis = 1)
+    YC    = np.repeat(np.atleast_2d(VD.YC*ones).astype(dtype), num_v_cpts , axis = 1)
+    ZC    = np.repeat(np.atleast_2d(VD.ZC*ones).astype(dtype), num_v_cpts , axis = 1)
     
     # -------------------------------------------------------------------------------------------
     # Compute velocity induced by horseshoe vortex segments on every control point by every panel
     # -------------------------------------------------------------------------------------------     
     # Create empty data structure
-    V_ind = np.zeros((cpts,num_azi_pts,num_w_cpts,3))
+    V_ind = np.zeros((cpts,VD.n_cp,3))
      
     #compute vortex strengths for every control point on wing 
     # this loop finds the strength of one ring only on entire control points on wing 
     # compute influence of bound vortices 
-<<<<<<< HEAD
-    _ , res_C_AB = vortex(XC, YC, ZC, WXA1, WYA1, WZA1, WXB1, WYB1, WZB1,sigma,GAMMA,bv=True,VD=VD) 
-    C_AB         = np.transpose(res_C_AB,axes=[1,2,3,4,0]) 
-    
-    # compute influence of 3/4 right legs 
-    _ , res_C_BC = vortex(XC, YC, ZC, WXB1, WYB1, WZB1, WXB2, WYB2, WZB2,sigma,GAMMA) 
-    C_BC         = np.transpose(res_C_BC,axes=[1,2,3,4,0]) 
-    
-    # compute influence of bound vortices  
-    _ , res_C_CD = vortex(XC, YC, ZC, WXB2, WYB2, WZB2, WXA2, WYA2, WZA2,sigma,GAMMA) 
-    C_CD         = np.transpose(res_C_CD,axes=[1,2,3,4,0])
-    
-    # compute influence of 3/4 left legs  
-    _ , res_C_DA = vortex(XC, YC, ZC, WXA2, WYA2, WZA2, WXA1, WYA1, WZA1,sigma,GAMMA) 
-    C_DA         = np.transpose(res_C_DA,axes=[1,2,3,4,0]) 
-=======
     _ , res_C_AB = vortex(XC, YC, ZC, WXA1, WYA1, WZA1, WXB1, WYB1, WZB1,sigma,GAMMA,bv=True,suppress_root=suppress_root,VD=VD) 
     C_AB         = np.transpose(res_C_AB,axes=[1,2,3,0]) 
     
@@ -95,10 +78,9 @@
     # compute influence of left vortex segment 
     _ , res_C_DA = vortex(XC, YC, ZC, WXA2, WYA2, WZA2, WXA1, WYA1, WZA1,sigma,GAMMA,suppress_root=suppress_root) 
     C_DA         = np.transpose(res_C_DA,axes=[1,2,3,0]) 
->>>>>>> fe31a16d
     
     # Add all the influences together
-    V_ind =  np.sum(C_AB +  C_BC  + C_CD + C_DA, axis = 2)
+    V_ind =  np.sum(C_AB +  C_BC  + C_CD + C_DA, axis = 1)
     
     return V_ind
   
@@ -156,14 +138,12 @@
     
     if bv:
         # ignore the row of panels corresponding to the lifting line of the rotor
-        shape = np.shape(VD.Wake.XA1)
-        COEF_new = np.reshape(COEF[0,:,:,:,0],shape)
-        m   = shape[0]
-        azi = shape[1]
+        COEF_new = np.reshape(COEF[0,:,:,0],np.shape(VD.Wake.XA1))
+        m = np.shape(VD.Wake.XA1)[0]
         
         lifting_line_panels = np.zeros_like(COEF_new,dtype=bool)
-        lifting_line_panels[:,:,:,:,:,0] = True
-        lifting_line_panels_compressed = np.reshape(lifting_line_panels, (m,azi,np.size(lifting_line_panels[0,0,:,:,:,:])))
+        lifting_line_panels[:,:,:,:,0] = True
+        lifting_line_panels_compressed = np.reshape(lifting_line_panels, (m,np.size(lifting_line_panels[0,:,:,:,:])))
         
         COEF[:,lifting_line_panels_compressed,:] = 0
     
