## @ingroup Methods-Aerodynamics-Common-Fidelity_Zero-Lift
#  generate_propeller_wake_distribution.py
# 
# Created:  Sep 2020, M. Clarke 
# Modified: May 2021, R. Erhard
#           Jul 2021, E. Botero
#           Jul 2021, R. Erhard
#           Sep 2021, R. Erhard
#           Nov 2021, R. Erhard

# ----------------------------------------------------------------------
#  Imports
# ----------------------------------------------------------------------

# package imports
import numpy as np
from SUAVE.Core import Data, Units
from SUAVE.Methods.Aerodynamics.Common.Fidelity_Zero.Lift.compute_wake_contraction_matrix import compute_wake_contraction_matrix
from SUAVE.Methods.Geometry.Two_Dimensional.Cross_Section.Airfoil.import_airfoil_geometry import import_airfoil_geometry   

## @ingroup Methods-Aerodynamics-Common-Fidelity_Zero-Lift   
<<<<<<< HEAD
def generate_propeller_wake_distribution(props,m,VD ): 
=======
def generate_propeller_wake_distribution(props,m,VD,init_timestep_offset, time, number_of_wake_timesteps,conditions ): 
>>>>>>> fe31a16d
    """ This generates the propeller wake control points used to compute the 
    influence of the wake at each azimuthal station per rotor rotation

    Assumptions: 
       None

    Source:   
       None

    Inputs:  
<<<<<<< HEAD
       props          - all propellers in network to generate wakes for
       m              - number of control points                           [Unitless] 
       VD             - vortex distribution                   
       Nrevs          - number of rotor revolutions for wake development
       tsteps_per_rev - number of time steps per revolution for discritization of ring vortices

       
    Properties Used:
    N/A
    """     

    # Find required matrix sizes to fit all vortex distributions from unique props
    prop_keys   = list(props.keys())
    B_list      = np.ones(len(prop_keys))
    Nr_list     = np.ones(len(prop_keys))
    Na_list     = np.ones(len(prop_keys))
    nts_list    = np.ones(len(prop_keys))

    for i in range(len(prop_keys)):
        p_key      = prop_keys[i]
        p          = props[p_key]
        p_out      = props[p_key].outputs
        
        B_list[i]   = p.number_of_blades
        Nr_list[i]  = p_out.number_radial_stations
        Na_list[i]  = p.number_azimuthal_stations
        nts_list[i] = p.number_rotor_rotations*p.number_steps_per_rotation
        
    # Identify max indices for pre-allocating vortex wake distribution matrices
    num_prop = len(prop_keys)
    Bmax     = int(max(B_list))
    nmax     = int(max(Nr_list)-1)
    Na       = int(max(Na_list))
    nts      = int(max(nts_list))
        
    # Initialize empty arrays with required sizes
    VD, WD, Wmid = initialize_distributions(Na, nmax, Bmax, nts, num_prop, m,VD)
    
    # for each propeller, unpack and generate wake
    for i, propi in enumerate(props):
        # Unpack rotor parameters
        propi_key     = list(props.keys())[i]
        propi_outputs = props[propi_key].outputs
            
        R       = propi.tip_radius
        r       = propi.radius_distribution 
        c       = propi.chord_distribution 
        MCA     = propi.mid_chord_alignment 
        B       = propi.number_of_blades    
        
        Na      = propi_outputs.number_azimuthal_stations
        Nr      = propi_outputs.number_radial_stations
        omega   = propi_outputs.omega                               
        va      = propi_outputs.disc_axial_induced_velocity 
        V_inf   = propi_outputs.velocity
        gamma   = propi_outputs.disc_circulation
        
        # compute wake development time and number of wake timesteps
        nrots         = propi.number_rotor_rotations
        steps_per_rot = propi.number_steps_per_rotation
        nts           = steps_per_rot*nrots
        
        rpm           = omega/Units.rpm        
        time          = 60*nrots/rpm[0][0]

        blade_angles     = np.linspace(0,2*np.pi,B+1)[:-1]   
        dt               = time/nts
        ts               = np.linspace(0,time,nts) 
          
        
        # Pre-process and store wake geometry for each azimuthal blade station
        for azi in range(Na):
            # increment blade angle to this azimuthal position
            start_angle       = (azi*(2*np.pi/(Na))) * propi.rotation  # Positive rotation, positive blade angle
            propi.start_angle = start_angle
    
            # compute lambda and mu 
            mean_induced_velocity  = np.mean( np.mean(va,axis = 1),axis = 1)   
        
            alpha = propi.orientation_euler_angles[1]
            rots  = np.array([[np.cos(alpha), 0, np.sin(alpha)], [0,1,0], [-np.sin(alpha), 0, np.cos(alpha)]])
            
            lambda_tot   =  np.atleast_2d((np.dot(V_inf,rots[0])  + mean_induced_velocity)).T /(omega*R)   # inflow advance ratio (page 99 Leishman)
            mu_prop      =  np.atleast_2d(np.dot(V_inf,rots[2])).T /(omega*R)                              # rotor advance ratio  (page 99 Leishman) 
            V_prop       =  np.atleast_2d(np.sqrt((V_inf[:,0]  + mean_induced_velocity)**2 + (V_inf[:,2])**2)).T
    
            # wake skew angle 
            wake_skew_angle = -np.arctan(mu_prop/lambda_tot)
            
            # reshape gamma to find the average between stations 
            gamma_new = np.zeros((m,(Nr-1),Na))                  # [control points, Nr-1, Na ] one less radial station because ring
            gamma_new = (gamma[:,:-1,:] + gamma[:,1:,:])*0.5
            
            num       = int(Na/B)  
            time_idx  = np.arange(nts)
            t_idx     = np.atleast_2d(time_idx).T 
            B_idx     = np.arange(B) 
            B_loc     = (B_idx*num + t_idx)%Na  
            Gamma     = gamma_new[:,:,B_loc]  
            Gamma     = Gamma.transpose(0,3,1,2)
            
            
            # --------------------------------------------------------------------------------------------------------------
            #    ( control point , blade number , radial location on blade , time step )
            # --------------------------------------------------------------------------------------------------------------
            sx_inf0            = np.multiply(V_prop*np.cos(wake_skew_angle), np.atleast_2d(ts))
            sx_inf             = np.repeat(np.repeat(sx_inf0[:, None, :], B, axis = 1)[:, :, None, :], Nr, axis = 2) 
                              
            sy_inf0            = np.multiply(np.atleast_2d(V_inf[:,1]).T,np.atleast_2d(ts)) # = zero since no crosswind
            sy_inf             = np.repeat(np.repeat(sy_inf0[:, None, :], B, axis = 1)[:, :, None, :], Nr, axis = 2)   
                              
            sz_inf0            = np.multiply(V_prop*np.sin(wake_skew_angle),np.atleast_2d(ts))
            sz_inf             = np.repeat(np.repeat(sz_inf0[:, None, :], B, axis = 1)[:, :, None, :], Nr, axis = 2)           
        
            angle_offset       = np.repeat(np.repeat(np.multiply(omega,np.atleast_2d(ts))[:, None, :],B, axis = 1)[:, :, None, :],Nr, axis = 2) 
            blade_angle_loc    = np.repeat(np.repeat(np.tile(np.atleast_2d(blade_angles),(m,1))[:, :, None ], Nr, axis = 2)[:, :, :, None],nts, axis = 3) 
            start_angle_offset = np.repeat(np.repeat(np.atleast_2d(start_angle)[:, None, :],B, axis = 1)[:, :, None, :],Nr, axis = 2) 
            
            total_angle_offset = angle_offset - start_angle_offset
            
            if (propi.rotation != None) and (propi.rotation == 1):        
                total_angle_offset = -total_angle_offset
=======
    m                        - control point                     [Unitless] 
    VD                       - vortex distribution               
    prop                     - propeller/rotor data structure         
    init_timestep_offset     - intial time step                  [Unitless] 
    time                     - time                              [s]
    number_of_wake_timesteps - number of wake timesteps          [Unitless]
    conditions.
       noise.sources.propellers   -  propeller noise sources data structure
       
    Properties Used:
    N/A
    """    
    num_prop = len(props) 

    # Props are unique, must find required matrix sizes to fit all vortex distributions
    prop_keys   = list(props.keys())
    B_list      = np.ones(len(prop_keys))
    Nr_list     = np.ones(len(prop_keys))

    for i in range(len(prop_keys)):
        p_key      = list(props.keys())[i]
        p          = props[p_key]
        p_out      = p.outputs #conditions.noise.sources.propellers[p_key]
        
        B_list[i]  = p.number_of_blades
        Nr_list[i] = p_out.number_radial_stations
        
    # Identify max indices for pre-allocating vortex wake distribution matrices
    Bmax = int(max(B_list))
    nmax = int(max(Nr_list)-1)
        
>>>>>>> fe31a16d
    
            azi_y   = np.sin(blade_angle_loc + total_angle_offset)  
            azi_z   = np.cos(blade_angle_loc + total_angle_offset)
            
    
<<<<<<< HEAD
            # extract airfoil trailing edge coordinates for initial location of vortex wake
            a_sec        = propi.airfoil_geometry   
            a_secl       = propi.airfoil_polar_stations
            airfoil_data = import_airfoil_geometry(a_sec,npoints=100)  
           
            # trailing edge points in airfoil coordinates
            xupper         = np.take(airfoil_data.x_upper_surface,a_secl,axis=0)
            yupper         = np.take(airfoil_data.y_upper_surface,a_secl,axis=0)   
            
            # Align the quarter chords of the airfoils (zero sweep)
            airfoil_le_offset = -c/2
            xte_airfoils      = xupper[:,-1]*c + airfoil_le_offset
            yte_airfoils      = yupper[:,-1]*c 
            
            xle_airfoils = xupper[:,0]*c + airfoil_le_offset
            yle_airfoils = yupper[:,0]*c 
            
            x_c_4_airfoils = (xle_airfoils - xte_airfoils)/4 - airfoil_le_offset
            y_c_4_airfoils = (yle_airfoils - yte_airfoils)/4
            x_cp_airfoils = 1*(xle_airfoils - xte_airfoils)/2 - airfoil_le_offset
            y_cp_airfoils = 1*(yle_airfoils - yte_airfoils)/2
            
            # apply blade twist rotation along rotor radius
            beta = propi.twist_distribution
            xte_twisted = np.cos(beta)*xte_airfoils - np.sin(beta)*yte_airfoils        
            yte_twisted = np.sin(beta)*xte_airfoils + np.cos(beta)*yte_airfoils    
            
            x_c_4_twisted = np.cos(beta)*x_c_4_airfoils - np.sin(beta)*y_c_4_airfoils 
            y_c_4_twisted = np.sin(beta)*x_c_4_airfoils + np.cos(beta)*y_c_4_airfoils  
            
            x_cp_twisted = np.cos(beta)*x_cp_airfoils - np.sin(beta)*y_cp_airfoils 
            y_cp_twisted = np.sin(beta)*x_cp_airfoils + np.cos(beta)*y_cp_airfoils  
            
            # transform coordinates from airfoil frame to rotor frame
            xte = np.tile(np.atleast_2d(yte_twisted), (B,1))
            xte_rotor = np.tile(xte[None,:,:,None], (m,1,1,nts))
            yte_rotor = -np.tile(xte_twisted[None,None,:,None],(m,B,1,1))*np.cos(blade_angle_loc+total_angle_offset) 
            zte_rotor = np.tile(xte_twisted[None,None,:,None],(m,B,1,1))*np.sin(blade_angle_loc+total_angle_offset)
            
            r_4d = np.tile(r[None,None,:,None], (m,B,1,nts))
            
            x0 = 0
            y0 = r_4d*azi_y
            z0 = r_4d*azi_z
            
            x_pts0 = x0 + xte_rotor
            y_pts0 = y0 + yte_rotor
            z_pts0 = z0 + zte_rotor
            
            x_c_4_rotor = x0 - np.tile(y_c_4_twisted[None,None,:,None], (m,B,1,nts))
            y_c_4_rotor = y0 + np.tile(x_c_4_twisted[None,None,:,None], (m,B,1,nts))*np.cos(blade_angle_loc+total_angle_offset)
            z_c_4_rotor = z0 - np.tile(x_c_4_twisted[None,None,:,None], (m,B,1,nts))*np.sin(blade_angle_loc+total_angle_offset)   
            x_cp_rotor  = x0 - np.tile(y_cp_twisted[None,None,:,None],  (m,B,1,nts))
            y_cp_rotor  = y0 + np.tile(x_cp_twisted[None,None,:,None],  (m,B,1,nts))*np.cos(blade_angle_loc+total_angle_offset)
            z_cp_rotor  = z0 - np.tile(x_cp_twisted[None,None,:,None],  (m,B,1,nts))*np.sin(blade_angle_loc+total_angle_offset)        
    
            # compute wake contraction, apply to y-z plane
            X_pts0           = x_pts0 + sx_inf
            wake_contraction = compute_wake_contraction_matrix(i,propi,Nr,m,nts,X_pts0,propi_outputs) 
            Y_pts0           = y_pts0*wake_contraction + sy_inf
            Z_pts0           = z_pts0*wake_contraction + sz_inf
     
            # Rotate wake by thrust angle
            rot_to_body = propi.prop_vel_to_body()  # rotate points into the body frame: [Z,Y,X]' = R*[Z,Y,X]
            
            # append propeller wake to each of its repeated origins  
            X_pts   = propi.origin[0][0] + X_pts0*rot_to_body[2,2] + Z_pts0*rot_to_body[2,0]   
            Y_pts   = propi.origin[0][1] + Y_pts0*rot_to_body[1,1]                       
            Z_pts   = propi.origin[0][2] + Z_pts0*rot_to_body[0,0] + X_pts0*rot_to_body[0,2] 
            
            #------------------------------------------------------     
            # Account for lifting line panels
            #------------------------------------------------------
            rots  = np.array([[np.cos(alpha), 0, np.sin(alpha)], [0,1,0], [-np.sin(alpha), 0, np.cos(alpha)]])
                        
            # rotate rotor points to incidence angle
            x_c_4 = x_c_4_rotor*rots[0,0] + y_c_4_rotor*rots[0,1] + z_c_4_rotor*rots[0,2]
            y_c_4 = x_c_4_rotor*rots[1,0] + y_c_4_rotor*rots[1,1] + z_c_4_rotor*rots[1,2]
            z_c_4 = x_c_4_rotor*rots[2,0] + y_c_4_rotor*rots[2,1] + z_c_4_rotor*rots[2,2]
            
            # prepend points at quarter chord to account for rotor lifting line
            X_pts = np.append(x_c_4[:,:,:,0][:,:,:,None], X_pts, axis=3) #np.append(x_c_4[:,:,:,0][:,:,:,None], X_pts, axis=3)
            Y_pts = np.append(y_c_4[:,:,:,0][:,:,:,None], Y_pts, axis=3) #np.append(y_c_4[:,:,:,0][:,:,:,None], Y_pts, axis=3)
            Z_pts = np.append(z_c_4[:,:,:,0][:,:,:,None], Z_pts, axis=3) #np.append(z_c_4[:,:,:,0][:,:,:,None], Z_pts, axis=3)
                
    
            #------------------------------------------------------
            # Store points  
            #------------------------------------------------------
            # ( control point, start_angle,  prop  , blade number , location on blade, time step )   shape:: m,Na,n_props,Bmax,nmax, n_wts
            if (propi.rotation != None) and (propi.rotation == -1):  
                Wmid.WD_XA1[:,azi,i,0:B,:,:] = X_pts[: , : , :-1 , :-1 ]
                Wmid.WD_YA1[:,azi,i,0:B,:,:] = Y_pts[: , : , :-1 , :-1 ]
                Wmid.WD_ZA1[:,azi,i,0:B,:,:] = Z_pts[: , : , :-1 , :-1 ]
                Wmid.WD_XA2[:,azi,i,0:B,:,:] = X_pts[: , : , :-1 ,  1: ]
                Wmid.WD_YA2[:,azi,i,0:B,:,:] = Y_pts[: , : , :-1 ,  1: ]
                Wmid.WD_ZA2[:,azi,i,0:B,:,:] = Z_pts[: , : , :-1 ,  1: ]
                Wmid.WD_XB1[:,azi,i,0:B,:,:] = X_pts[: , : , 1:  , :-1 ]
                Wmid.WD_YB1[:,azi,i,0:B,:,:] = Y_pts[: , : , 1:  , :-1 ]
                Wmid.WD_ZB1[:,azi,i,0:B,:,:] = Z_pts[: , : , 1:  , :-1 ]
                Wmid.WD_XB2[:,azi,i,0:B,:,:] = X_pts[: , : , 1:  ,  1: ]
                Wmid.WD_YB2[:,azi,i,0:B,:,:] = Y_pts[: , : , 1:  ,  1: ]
                Wmid.WD_ZB2[:,azi,i,0:B,:,:] = Z_pts[: , : , 1:  ,  1: ] 
            else:
                Wmid.WD_XA1[:,azi,i,0:B,:,:] = X_pts[: , : , 1:  , :-1 ]
                Wmid.WD_YA1[:,azi,i,0:B,:,:] = Y_pts[: , : , 1:  , :-1 ]
                Wmid.WD_ZA1[:,azi,i,0:B,:,:] = Z_pts[: , : , 1:  , :-1 ]
                Wmid.WD_XA2[:,azi,i,0:B,:,:] = X_pts[: , : , 1:  ,  1: ]
                Wmid.WD_YA2[:,azi,i,0:B,:,:] = Y_pts[: , : , 1:  ,  1: ]
                Wmid.WD_ZA2[:,azi,i,0:B,:,:] = Z_pts[: , : , 1:  ,  1: ] 
                Wmid.WD_XB1[:,azi,i,0:B,:,:] = X_pts[: , : , :-1 , :-1 ]
                Wmid.WD_YB1[:,azi,i,0:B,:,:] = Y_pts[: , : , :-1 , :-1 ]
                Wmid.WD_ZB1[:,azi,i,0:B,:,:] = Z_pts[: , : , :-1 , :-1 ]
                Wmid.WD_XB2[:,azi,i,0:B,:,:] = X_pts[: , : , :-1 ,  1: ]
                Wmid.WD_YB2[:,azi,i,0:B,:,:] = Y_pts[: , : , :-1 ,  1: ]
                Wmid.WD_ZB2[:,azi,i,0:B,:,:] = Z_pts[: , : , :-1 ,  1: ]
    
            Wmid.WD_GAMMA[:,azi,i,0:B,:,:] = Gamma 
    
            # store points for plotting 
            VD.Wake.XA1[:,azi,i,0:B,:,:] =  X_pts[: , : , :-1 , :-1 ]
            VD.Wake.YA1[:,azi,i,0:B,:,:] =  Y_pts[: , : , :-1 , :-1 ]
            VD.Wake.ZA1[:,azi,i,0:B,:,:] =  Z_pts[: , : , :-1 , :-1 ]
            VD.Wake.XA2[:,azi,i,0:B,:,:] =  X_pts[: , : , :-1 ,  1: ]
            VD.Wake.YA2[:,azi,i,0:B,:,:] =  Y_pts[: , : , :-1 ,  1: ]
            VD.Wake.ZA2[:,azi,i,0:B,:,:] =  Z_pts[: , : , :-1 ,  1: ]
            VD.Wake.XB1[:,azi,i,0:B,:,:] =  X_pts[: , : , 1:  , :-1 ]
            VD.Wake.YB1[:,azi,i,0:B,:,:] =  Y_pts[: , : , 1:  , :-1 ]
            VD.Wake.ZB1[:,azi,i,0:B,:,:] =  Z_pts[: , : , 1:  , :-1 ]
            VD.Wake.XB2[:,azi,i,0:B,:,:] =  X_pts[: , : , 1:  ,  1: ]
            VD.Wake.YB2[:,azi,i,0:B,:,:] =  Y_pts[: , : , 1:  ,  1: ]
            VD.Wake.ZB2[:,azi,i,0:B,:,:] =  Z_pts[: , : , 1:  ,  1: ]  
            
            
            # Rotor geometry points for velocity evaluations
            VD.Wake.XbladeTE[azi,:,:]    = X_pts[0,:,:,0]
            VD.Wake.YbladeTE[azi,:,:]    = Y_pts[0,:,:,0]
            VD.Wake.ZbladeTE[azi,:,:]    = Z_pts[0,:,:,0]
            VD.Wake.Xblades_c_4[azi,:,:] = x_c_4_rotor[0,:,:,0] 
            VD.Wake.Yblades_c_4[azi,:,:] = y_c_4_rotor[0,:,:,0]
            VD.Wake.Zblades_c_4[azi,:,:] = z_c_4_rotor[0,:,:,0]   
            VD.Wake.Xblades_cp[azi,:,:]  = x_cp_rotor[0,:,:,0] 
            VD.Wake.Yblades_cp[azi,:,:]  = y_cp_rotor[0,:,:,0]
            VD.Wake.Zblades_cp[azi,:,:]  = z_cp_rotor[0,:,:,0]          
            
            # Append wake geometry and vortex strengths to each individual propeller (for each azimuthal start location)
        propi.Wake_VD = Data()
        propi.Wake_VD.XA1   = VD.Wake.XA1[:,:,i,0:B,:,:]
        propi.Wake_VD.YA1   = VD.Wake.YA1[:,:,i,0:B,:,:]
        propi.Wake_VD.ZA1   = VD.Wake.ZA1[:,:,i,0:B,:,:]
        propi.Wake_VD.XA2   = VD.Wake.XA2[:,:,i,0:B,:,:]
        propi.Wake_VD.YA2   = VD.Wake.YA2[:,:,i,0:B,:,:]
        propi.Wake_VD.ZA2   = VD.Wake.ZA2[:,:,i,0:B,:,:]
        propi.Wake_VD.XB1   = VD.Wake.XB1[:,:,i,0:B,:,:]
        propi.Wake_VD.YB1   = VD.Wake.YB1[:,:,i,0:B,:,:]
        propi.Wake_VD.ZB1   = VD.Wake.ZB1[:,:,i,0:B,:,:]
        propi.Wake_VD.XB2   = VD.Wake.XB2[:,:,i,0:B,:,:]
        propi.Wake_VD.YB2   = VD.Wake.YB2[:,:,i,0:B,:,:]
        propi.Wake_VD.ZB2   = VD.Wake.ZB2[:,:,i,0:B,:,:]
        propi.Wake_VD.GAMMA = Wmid.WD_GAMMA[:,:,i,0:B,:,:]
=======
    # for each propeller, unpack and compute 
    for i, propi in enumerate(props):
        propi_key     = list(props.keys())[i]
        propi_outputs = props[propi_key].outputs
        
        # Unpack
        R                = propi.tip_radius
        r                = propi.radius_distribution 
        c                = propi.chord_distribution 
        MCA              = propi.mid_chord_alignment 
        B                = propi.number_of_blades    
        
        Na               = propi_outputs.number_azimuthal_stations
        Nr               = propi_outputs.number_radial_stations
        omega            = propi_outputs.omega                               
        va               = propi_outputs.disc_axial_induced_velocity 
        V_inf            = propi_outputs.velocity
        gamma            = propi_outputs.disc_circulation
        
        blade_angles     = np.linspace(0,2*np.pi,B+1)[:-1]   
        dt               = time/number_of_wake_timesteps
        ts               = np.linspace(0,time,number_of_wake_timesteps) 
        
        t0                = dt*init_timestep_offset
        start_angle       = omega[0]*t0 
        propi.start_angle = start_angle[0]

        # compute lambda and mu 
        mean_radial_induced_velocity  = np.mean(va,axis = 2)
        mean_induced_velocity  = np.mean( mean_radial_induced_velocity,axis = 1)   
    
        alpha = propi.orientation_euler_angles[1]
        rots  = np.array([[np.cos(alpha), 0, np.sin(alpha)], [0,1,0], [-np.sin(alpha), 0, np.cos(alpha)]])
        
        lambda_tot   =  np.atleast_2d((np.dot(V_inf,rots[0])  + mean_induced_velocity)).T /(omega*R)   # inflow advance ratio (page 99 Leishman)
        mu_prop      =  np.atleast_2d(np.dot(V_inf,rots[2])).T /(omega*R)                              # rotor advance ratio  (page 99 Leishman) 
        V_prop       =  np.atleast_2d(np.sqrt((V_inf[:,0]  + mean_radial_induced_velocity)**2 + (V_inf[:,2])**2))

        # wake skew angle 
        wake_skew_angle = abs(np.arctan(mu_prop/lambda_tot))
        
        # reshape gamma to find the average between stations 
        gamma_new = np.zeros((m,(Nr-1),Na))                  # [control points, Nr-1, Na ] one less radial station because ring
        gamma_new = (gamma[:,:-1,:] + gamma[:,1:,:])*0.5
        
        num       = Na//B
        time_idx  = np.arange(nts)
        time_idx  = np.roll(time_idx,propi.rotation*int(init_timestep_offset[0][0])) # (nts//Na)*
        t_idx     = np.atleast_2d(time_idx).T 
        B_idx     = np.arange(B) 
        B_loc     = (B_idx*num + t_idx )%Na 
        Gamma     = gamma_new[:,:,B_loc]  
        Gamma     = Gamma.transpose(0,3,1,2)   
        

        ## --------------------------------------------------------------------------------------------------------------
        ## DEBUG PLOTS OF GAMMA
        ## --------------------------------------------------------------------------------------------------------------
        #import pylab as plt
        #psi            = np.linspace(0,2*np.pi,Na+1)[:-1]
        #fig0 = plt.figure(figsize=(4,4))
        #ax0 = fig0.add_subplot(111, polar=True)
        #ax0.contourf(psi, r, gamma[0,:,:],50,cmap='jet')
        #plt.show()
        ## --------------------------------------------------------------------------------------------------------------
        ## --------------------------------------------------------------------------------------------------------------        
        
        
        # --------------------------------------------------------------------------------------------------------------
        #    ( control point , blade number , radial location on blade , time step )
        # --------------------------------------------------------------------------------------------------------------
        V_p = np.repeat(V_prop[:,:,None],len(ts),axis=2)
                        
        sx_inf0            = np.multiply(V_p*np.cos(wake_skew_angle), np.repeat(np.atleast_2d(ts)[:,None,:],Nr,axis=1))
        sx_inf             = np.repeat(sx_inf0[:, None, :,:], B, axis = 1)
                          
        sy_inf0            = np.multiply(np.atleast_2d(V_inf[:,1]).T,np.atleast_2d(ts)) # = zero since no crosswind
        sy_inf             = np.repeat(np.repeat(sy_inf0[:, None, :], B, axis = 1)[:, :, None, :], Nr, axis = 2)   
                          
        sz_inf0            = np.multiply(V_p*np.sin(wake_skew_angle),np.repeat(np.atleast_2d(ts)[:,None,:],Nr,axis=1))
        sz_inf             = np.repeat(sz_inf0[:, None, :,:], B, axis = 1)        
    
        angle_offset       = np.repeat(np.repeat(np.multiply(omega,np.atleast_2d(ts))[:, None, :],B, axis = 1)[:, :, None, :],Nr, axis = 2) 
        blade_angle_loc    = np.repeat(np.repeat(np.tile(np.atleast_2d(blade_angles),(m,1))[:, :, None ], Nr, axis = 2)[:, :, :, None],number_of_wake_timesteps, axis = 3) 
        start_angle_offset = np.repeat(np.repeat(np.atleast_2d(start_angle)[:, None, :],B, axis = 1)[:, :, None, :],Nr, axis = 2) 
        
        total_angle_offset = angle_offset - start_angle_offset
        
        if (propi.rotation != None) and (propi.rotation == 1):        
            total_angle_offset = -total_angle_offset
            Gamma = np.flip(Gamma,axis=1)

        azi_y   = np.sin(blade_angle_loc + total_angle_offset)  
        azi_z   = np.cos(blade_angle_loc + total_angle_offset)
        

        # extract airfoil trailing edge coordinates for initial location of vortex wake
        a_sec        = propi.airfoil_geometry   
        a_secl       = propi.airfoil_polar_stations
        airfoil_data = import_airfoil_geometry(a_sec,npoints=100)  
       
        # trailing edge points in airfoil coordinates
        xupper         = np.take(airfoil_data.x_upper_surface,a_secl,axis=0)
        yupper         = np.take(airfoil_data.y_upper_surface,a_secl,axis=0)   
        
        # Align the quarter chords of the airfoils (zero sweep)
        airfoil_le_offset = -c/2
        xte_airfoils      = xupper[:,-1]*c + airfoil_le_offset
        yte_airfoils      = yupper[:,-1]*c 
        
        xle_airfoils = xupper[:,0]*c + airfoil_le_offset
        yle_airfoils = yupper[:,0]*c 
        
        x_c_4_airfoils = (xle_airfoils - xte_airfoils)/4 - airfoil_le_offset
        y_c_4_airfoils = (yle_airfoils - yte_airfoils)/4
        x_cp_airfoils = 1*(xle_airfoils - xte_airfoils)/2 - airfoil_le_offset
        y_cp_airfoils = 1*(yle_airfoils - yte_airfoils)/2
        
        # apply blade twist rotation along rotor radius
        beta = propi.twist_distribution
        xte_twisted = np.cos(beta)*xte_airfoils - np.sin(beta)*yte_airfoils        
        yte_twisted = np.sin(beta)*xte_airfoils + np.cos(beta)*yte_airfoils    
        
        x_c_4_twisted = np.cos(beta)*x_c_4_airfoils - np.sin(beta)*y_c_4_airfoils 
        y_c_4_twisted = np.sin(beta)*x_c_4_airfoils + np.cos(beta)*y_c_4_airfoils  
        
        x_cp_twisted = np.cos(beta)*x_cp_airfoils - np.sin(beta)*y_cp_airfoils 
        y_cp_twisted = np.sin(beta)*x_cp_airfoils + np.cos(beta)*y_cp_airfoils  
        
        # transform coordinates from airfoil frame to rotor frame
        xte = np.tile(np.atleast_2d(yte_twisted), (B,1))
        xte_rotor = np.tile(xte[None,:,:,None], (m,1,1,number_of_wake_timesteps))
        yte_rotor = -np.tile(xte_twisted[None,None,:,None],(m,B,1,1))*np.cos(blade_angle_loc+total_angle_offset) 
        zte_rotor = np.tile(xte_twisted[None,None,:,None],(m,B,1,1))*np.sin(blade_angle_loc+total_angle_offset)
        
        r_4d = np.tile(r[None,None,:,None], (m,B,1,number_of_wake_timesteps))
        
        x0 = 0 #
        y0 = r_4d*azi_y  #
        z0 = r_4d*azi_z #
        
        x_pts0 = x0 + xte_rotor
        y_pts0 = y0 + yte_rotor
        z_pts0 = z0 + zte_rotor
        
        x_c_4_rotor = x0 - np.tile(y_c_4_twisted[None,None,:,None], (m,B,1,number_of_wake_timesteps))
        y_c_4_rotor = y0 + np.tile(x_c_4_twisted[None,None,:,None], (m,B,1,number_of_wake_timesteps))*np.cos(blade_angle_loc+total_angle_offset)
        z_c_4_rotor = z0 - np.tile(x_c_4_twisted[None,None,:,None], (m,B,1,number_of_wake_timesteps))*np.sin(blade_angle_loc+total_angle_offset)   
        x_cp_rotor  = x0 - np.tile(y_cp_twisted[None,None,:,None],  (m,B,1,number_of_wake_timesteps))
        y_cp_rotor  = y0 + np.tile(x_cp_twisted[None,None,:,None],  (m,B,1,number_of_wake_timesteps))*np.cos(blade_angle_loc+total_angle_offset)
        z_cp_rotor  = z0 - np.tile(x_cp_twisted[None,None,:,None],  (m,B,1,number_of_wake_timesteps))*np.sin(blade_angle_loc+total_angle_offset)        

        # compute wake contraction, apply to y-z plane
        X_pts0           = x_pts0 + sx_inf
        wake_contraction = compute_wake_contraction_matrix(i,propi,Nr,m,number_of_wake_timesteps,X_pts0,propi_outputs) 
        Y_pts0           = y_pts0*wake_contraction + sy_inf
        Z_pts0           = z_pts0*wake_contraction + sz_inf
 
        # Rotate wake by thrust angle
        rot_to_body = propi.prop_vel_to_body()  # rotate points into the body frame: [Z,Y,X]' = R*[Z,Y,X]
        
        # append propeller wake to each of its repeated origins  
        X_pts   = propi.origin[0][0] + X_pts0*rot_to_body[2,2] + Z_pts0*rot_to_body[2,0]   
        Y_pts   = propi.origin[0][1] + Y_pts0*rot_to_body[1,1]                       
        Z_pts   = propi.origin[0][2] + Z_pts0*rot_to_body[0,0] + X_pts0*rot_to_body[0,2] 
        
        #------------------------------------------------------     
        # Account for lifting line panels
        #------------------------------------------------------
        rots  = np.array([[np.cos(alpha), 0, np.sin(alpha)], [0,1,0], [-np.sin(alpha), 0, np.cos(alpha)]])
                    
        # rotate rotor points to incidence angle
        x_c_4 = (x_c_4_rotor)*rots[0,0] + (y_c_4_rotor)*rots[0,1] + (z_c_4_rotor)*rots[0,2] + propi.origin[0][0]
        y_c_4 = (x_c_4_rotor)*rots[1,0] + (y_c_4_rotor)*rots[1,1] + (z_c_4_rotor)*rots[1,2] + propi.origin[0][1]
        z_c_4 = (x_c_4_rotor)*rots[2,0] + (y_c_4_rotor)*rots[2,1] + (z_c_4_rotor)*rots[2,2] + propi.origin[0][2]
        
        # prepend points at quarter chord to account for rotor lifting line
        X_pts = np.append(x_c_4[:,:,:,0][:,:,:,None], X_pts, axis=3) 
        Y_pts = np.append(y_c_4[:,:,:,0][:,:,:,None], Y_pts, axis=3) 
        Z_pts = np.append(z_c_4[:,:,:,0][:,:,:,None], Z_pts, axis=3)
            

        #------------------------------------------------------
        # Store points  
        #------------------------------------------------------
        # ( control point,  prop  , blade number , location on blade, time step )
        if (propi.rotation != None) and (propi.rotation == -1):  
            Wmid.WD_XA1[:,i,0:B,:,:] = X_pts[: , : , :-1 , :-1 ]
            Wmid.WD_YA1[:,i,0:B,:,:] = Y_pts[: , : , :-1 , :-1 ]
            Wmid.WD_ZA1[:,i,0:B,:,:] = Z_pts[: , : , :-1 , :-1 ]
            Wmid.WD_XA2[:,i,0:B,:,:] = X_pts[: , : , :-1 ,  1: ]
            Wmid.WD_YA2[:,i,0:B,:,:] = Y_pts[: , : , :-1 ,  1: ]
            Wmid.WD_ZA2[:,i,0:B,:,:] = Z_pts[: , : , :-1 ,  1: ]
            Wmid.WD_XB1[:,i,0:B,:,:] = X_pts[: , : , 1:  , :-1 ]
            Wmid.WD_YB1[:,i,0:B,:,:] = Y_pts[: , : , 1:  , :-1 ]
            Wmid.WD_ZB1[:,i,0:B,:,:] = Z_pts[: , : , 1:  , :-1 ]
            Wmid.WD_XB2[:,i,0:B,:,:] = X_pts[: , : , 1:  ,  1: ]
            Wmid.WD_YB2[:,i,0:B,:,:] = Y_pts[: , : , 1:  ,  1: ]
            Wmid.WD_ZB2[:,i,0:B,:,:] = Z_pts[: , : , 1:  ,  1: ] 
        else: 
            Wmid.WD_XA1[:,i,0:B,:,:] = X_pts[: , : , 1:  , :-1 ]
            Wmid.WD_YA1[:,i,0:B,:,:] = Y_pts[: , : , 1:  , :-1 ]
            Wmid.WD_ZA1[:,i,0:B,:,:] = Z_pts[: , : , 1:  , :-1 ]
            Wmid.WD_XA2[:,i,0:B,:,:] = X_pts[: , : , 1:  ,  1: ]
            Wmid.WD_YA2[:,i,0:B,:,:] = Y_pts[: , : , 1:  ,  1: ]
            Wmid.WD_ZA2[:,i,0:B,:,:] = Z_pts[: , : , 1:  ,  1: ] 
            Wmid.WD_XB1[:,i,0:B,:,:] = X_pts[: , : , :-1 , :-1 ]
            Wmid.WD_YB1[:,i,0:B,:,:] = Y_pts[: , : , :-1 , :-1 ]
            Wmid.WD_ZB1[:,i,0:B,:,:] = Z_pts[: , : , :-1 , :-1 ]
            Wmid.WD_XB2[:,i,0:B,:,:] = X_pts[: , : , :-1 ,  1: ]
            Wmid.WD_YB2[:,i,0:B,:,:] = Y_pts[: , : , :-1 ,  1: ]
            Wmid.WD_ZB2[:,i,0:B,:,:] = Z_pts[: , : , :-1 ,  1: ]

        Wmid.WD_GAMMA[:,i,0:B,:,:] = Gamma 

        # store points for plotting 
        VD.Wake.XA1[:,i,0:B,:,:] =  X_pts[: , : , :-1 , :-1 ]
        VD.Wake.YA1[:,i,0:B,:,:] =  Y_pts[: , : , :-1 , :-1 ]
        VD.Wake.ZA1[:,i,0:B,:,:] =  Z_pts[: , : , :-1 , :-1 ]
        VD.Wake.XA2[:,i,0:B,:,:] =  X_pts[: , : , :-1 ,  1: ]
        VD.Wake.YA2[:,i,0:B,:,:] =  Y_pts[: , : , :-1 ,  1: ]
        VD.Wake.ZA2[:,i,0:B,:,:] =  Z_pts[: , : , :-1 ,  1: ]
        VD.Wake.XB1[:,i,0:B,:,:] =  X_pts[: , : , 1:  , :-1 ]
        VD.Wake.YB1[:,i,0:B,:,:] =  Y_pts[: , : , 1:  , :-1 ]
        VD.Wake.ZB1[:,i,0:B,:,:] =  Z_pts[: , : , 1:  , :-1 ]
        VD.Wake.XB2[:,i,0:B,:,:] =  X_pts[: , : , 1:  ,  1: ]
        VD.Wake.YB2[:,i,0:B,:,:] =  Y_pts[: , : , 1:  ,  1: ]
        VD.Wake.ZB2[:,i,0:B,:,:] =  Z_pts[: , : , 1:  ,  1: ]  
        
        
        
        # Append wake geometry and vortex strengths to each individual propeller
        propi.Wake_VD.XA1   = VD.Wake.XA1[:,i,0:B,:,:]
        propi.Wake_VD.YA1   = VD.Wake.YA1[:,i,0:B,:,:]
        propi.Wake_VD.ZA1   = VD.Wake.ZA1[:,i,0:B,:,:]
        propi.Wake_VD.XA2   = VD.Wake.XA2[:,i,0:B,:,:]
        propi.Wake_VD.YA2   = VD.Wake.YA2[:,i,0:B,:,:]
        propi.Wake_VD.ZA2   = VD.Wake.ZA2[:,i,0:B,:,:]
        propi.Wake_VD.XB1   = VD.Wake.XB1[:,i,0:B,:,:]
        propi.Wake_VD.YB1   = VD.Wake.YB1[:,i,0:B,:,:]
        propi.Wake_VD.ZB1   = VD.Wake.ZB1[:,i,0:B,:,:]
        propi.Wake_VD.XB2   = VD.Wake.XB2[:,i,0:B,:,:]
        propi.Wake_VD.YB2   = VD.Wake.YB2[:,i,0:B,:,:]
        propi.Wake_VD.ZB2   = VD.Wake.ZB2[:,i,0:B,:,:]
        propi.Wake_VD.GAMMA = Wmid.WD_GAMMA[:,i,0:B,:,:]
>>>>>>> fe31a16d
        
        # append trailing edge locations
        propi.Wake_VD.Xblades_te = VD.Wake.XbladeTE
        propi.Wake_VD.Yblades_te = VD.Wake.XbladeTE
        propi.Wake_VD.Zblades_te = VD.Wake.XbladeTE

        # append quarter chord lifting line point locations        
        propi.Wake_VD.Xblades_c_4 = VD.Wake.Xblades_c_4 
        propi.Wake_VD.Yblades_c_4 = VD.Wake.Yblades_c_4
        propi.Wake_VD.Zblades_c_4 = VD.Wake.Zblades_c_4
        
        # append three-quarter chord evaluation point locations        
        propi.Wake_VD.Xblades_cp = VD.Wake.Xblades_cp
        propi.Wake_VD.Yblades_cp = VD.Wake.Yblades_cp
        propi.Wake_VD.Zblades_cp = VD.Wake.Zblades_cp 

    # Compress Data into 1D Arrays  
    mat6_size = (m,Na,num_prop*nts*Bmax*nmax) 

    WD.XA1    =  np.reshape(Wmid.WD_XA1,mat6_size)
    WD.YA1    =  np.reshape(Wmid.WD_YA1,mat6_size)
    WD.ZA1    =  np.reshape(Wmid.WD_ZA1,mat6_size)
    WD.XA2    =  np.reshape(Wmid.WD_XA2,mat6_size)
    WD.YA2    =  np.reshape(Wmid.WD_YA2,mat6_size)
    WD.ZA2    =  np.reshape(Wmid.WD_ZA2,mat6_size)
    WD.XB1    =  np.reshape(Wmid.WD_XB1,mat6_size)
    WD.YB1    =  np.reshape(Wmid.WD_YB1,mat6_size)
    WD.ZB1    =  np.reshape(Wmid.WD_ZB1,mat6_size)
    WD.XB2    =  np.reshape(Wmid.WD_XB2,mat6_size)
    WD.YB2    =  np.reshape(Wmid.WD_YB2,mat6_size)
    WD.ZB2    =  np.reshape(Wmid.WD_ZB2,mat6_size)
    WD.GAMMA  =  np.reshape(Wmid.WD_GAMMA,mat6_size)
    WD.wake_skew_angle = wake_skew_angle
    
    return WD, dt, ts 

    
    
def initialize_distributions(Na, nmax, Bmax, n_wts, n_props, m,VD):
    """
    Initializes wake distribution
    
    Inputs:
       Na       - number of azimuthal stations at which the wake can start at
       nmax     - maximum number of radial stations in wake system
       Bmax     - maximum number of blades for a single rotor in the rotor system
       n_wts    - number of wake time steps over which the wake develops
       n_props  - number of rotors/props in the rotor system
       m        - number of control point conditions at which the wake is tested
       VD       - vortex distribution 
    
    """
    Wmid        = Data()
    mat1_size = (m,Na,n_props,Bmax,nmax, n_wts)
    Wmid.WD_XA1    = np.zeros(mat1_size)  
    Wmid.WD_YA1    = np.zeros(mat1_size)  
    Wmid.WD_ZA1    = np.zeros(mat1_size)  
    Wmid.WD_XA2    = np.zeros(mat1_size)  
    Wmid.WD_YA2    = np.zeros(mat1_size)  
    Wmid.WD_ZA2    = np.zeros(mat1_size)      
    Wmid.WD_XB1    = np.zeros(mat1_size)  
    Wmid.WD_YB1    = np.zeros(mat1_size)  
    Wmid.WD_ZB1    = np.zeros(mat1_size)  
    Wmid.WD_XB2    = np.zeros(mat1_size)   
    Wmid.WD_YB2    = np.zeros(mat1_size)   
    Wmid.WD_ZB2    = np.zeros(mat1_size)     
    Wmid.WD_GAMMA  = np.zeros(mat1_size)     

    WD        = Data()
    mat2_size = (m,Na,n_props*n_wts*Bmax*nmax)
    WD.XA1    = np.zeros(mat2_size)
    WD.YA1    = np.zeros(mat2_size)
    WD.ZA1    = np.zeros(mat2_size)
    WD.XA2    = np.zeros(mat2_size)
    WD.YA2    = np.zeros(mat2_size)
    WD.ZA2    = np.zeros(mat2_size)   
    WD.XB1    = np.zeros(mat2_size)
    WD.YB1    = np.zeros(mat2_size)
    WD.ZB1    = np.zeros(mat2_size)
    WD.XB2    = np.zeros(mat2_size)
    WD.YB2    = np.zeros(mat2_size)
    WD.ZB2    = np.zeros(mat2_size) 

    VD.Wake       = Data()
    mat3_size     = (m,Na,n_props,Bmax,nmax,n_wts)
    VD.Wake.XA1   = np.zeros(mat3_size) 
    VD.Wake.YA1   = np.zeros(mat3_size) 
    VD.Wake.ZA1   = np.zeros(mat3_size) 
    VD.Wake.XA2   = np.zeros(mat3_size) 
    VD.Wake.YA2   = np.zeros(mat3_size) 
    VD.Wake.ZA2   = np.zeros(mat3_size)    
    VD.Wake.XB1   = np.zeros(mat3_size) 
    VD.Wake.YB1   = np.zeros(mat3_size) 
    VD.Wake.ZB1   = np.zeros(mat3_size) 
    VD.Wake.XB2   = np.zeros(mat3_size) 
    VD.Wake.YB2   = np.zeros(mat3_size) 
    VD.Wake.ZB2   = np.zeros(mat3_size) 
    
    
    mat4_size = (Na,Bmax,nmax+1)
    VD.Wake.XbladeTE     = np.zeros(mat4_size)
    VD.Wake.YbladeTE     = np.zeros(mat4_size)
    VD.Wake.ZbladeTE     = np.zeros(mat4_size)
    VD.Wake.Xblades_c_4  = np.zeros(mat4_size)
    VD.Wake.Yblades_c_4  = np.zeros(mat4_size)
    VD.Wake.Zblades_c_4  = np.zeros(mat4_size)  
    VD.Wake.Xblades_cp   = np.zeros(mat4_size) 
    VD.Wake.Yblades_cp   = np.zeros(mat4_size)
    VD.Wake.Zblades_cp   = np.zeros(mat4_size)       
    
    return VD, WD, Wmid<|MERGE_RESOLUTION|>--- conflicted
+++ resolved
@@ -6,7 +6,6 @@
 #           Jul 2021, E. Botero
 #           Jul 2021, R. Erhard
 #           Sep 2021, R. Erhard
-#           Nov 2021, R. Erhard
 
 # ----------------------------------------------------------------------
 #  Imports
@@ -14,150 +13,22 @@
 
 # package imports
 import numpy as np
-from SUAVE.Core import Data, Units
+from SUAVE.Core import Data 
 from SUAVE.Methods.Aerodynamics.Common.Fidelity_Zero.Lift.compute_wake_contraction_matrix import compute_wake_contraction_matrix
 from SUAVE.Methods.Geometry.Two_Dimensional.Cross_Section.Airfoil.import_airfoil_geometry import import_airfoil_geometry   
 
 ## @ingroup Methods-Aerodynamics-Common-Fidelity_Zero-Lift   
-<<<<<<< HEAD
-def generate_propeller_wake_distribution(props,m,VD ): 
-=======
 def generate_propeller_wake_distribution(props,m,VD,init_timestep_offset, time, number_of_wake_timesteps,conditions ): 
->>>>>>> fe31a16d
     """ This generates the propeller wake control points used to compute the 
-    influence of the wake at each azimuthal station per rotor rotation
+    influence of the wake
 
     Assumptions: 
-       None
+    None
 
     Source:   
-       None
+    None
 
     Inputs:  
-<<<<<<< HEAD
-       props          - all propellers in network to generate wakes for
-       m              - number of control points                           [Unitless] 
-       VD             - vortex distribution                   
-       Nrevs          - number of rotor revolutions for wake development
-       tsteps_per_rev - number of time steps per revolution for discritization of ring vortices
-
-       
-    Properties Used:
-    N/A
-    """     
-
-    # Find required matrix sizes to fit all vortex distributions from unique props
-    prop_keys   = list(props.keys())
-    B_list      = np.ones(len(prop_keys))
-    Nr_list     = np.ones(len(prop_keys))
-    Na_list     = np.ones(len(prop_keys))
-    nts_list    = np.ones(len(prop_keys))
-
-    for i in range(len(prop_keys)):
-        p_key      = prop_keys[i]
-        p          = props[p_key]
-        p_out      = props[p_key].outputs
-        
-        B_list[i]   = p.number_of_blades
-        Nr_list[i]  = p_out.number_radial_stations
-        Na_list[i]  = p.number_azimuthal_stations
-        nts_list[i] = p.number_rotor_rotations*p.number_steps_per_rotation
-        
-    # Identify max indices for pre-allocating vortex wake distribution matrices
-    num_prop = len(prop_keys)
-    Bmax     = int(max(B_list))
-    nmax     = int(max(Nr_list)-1)
-    Na       = int(max(Na_list))
-    nts      = int(max(nts_list))
-        
-    # Initialize empty arrays with required sizes
-    VD, WD, Wmid = initialize_distributions(Na, nmax, Bmax, nts, num_prop, m,VD)
-    
-    # for each propeller, unpack and generate wake
-    for i, propi in enumerate(props):
-        # Unpack rotor parameters
-        propi_key     = list(props.keys())[i]
-        propi_outputs = props[propi_key].outputs
-            
-        R       = propi.tip_radius
-        r       = propi.radius_distribution 
-        c       = propi.chord_distribution 
-        MCA     = propi.mid_chord_alignment 
-        B       = propi.number_of_blades    
-        
-        Na      = propi_outputs.number_azimuthal_stations
-        Nr      = propi_outputs.number_radial_stations
-        omega   = propi_outputs.omega                               
-        va      = propi_outputs.disc_axial_induced_velocity 
-        V_inf   = propi_outputs.velocity
-        gamma   = propi_outputs.disc_circulation
-        
-        # compute wake development time and number of wake timesteps
-        nrots         = propi.number_rotor_rotations
-        steps_per_rot = propi.number_steps_per_rotation
-        nts           = steps_per_rot*nrots
-        
-        rpm           = omega/Units.rpm        
-        time          = 60*nrots/rpm[0][0]
-
-        blade_angles     = np.linspace(0,2*np.pi,B+1)[:-1]   
-        dt               = time/nts
-        ts               = np.linspace(0,time,nts) 
-          
-        
-        # Pre-process and store wake geometry for each azimuthal blade station
-        for azi in range(Na):
-            # increment blade angle to this azimuthal position
-            start_angle       = (azi*(2*np.pi/(Na))) * propi.rotation  # Positive rotation, positive blade angle
-            propi.start_angle = start_angle
-    
-            # compute lambda and mu 
-            mean_induced_velocity  = np.mean( np.mean(va,axis = 1),axis = 1)   
-        
-            alpha = propi.orientation_euler_angles[1]
-            rots  = np.array([[np.cos(alpha), 0, np.sin(alpha)], [0,1,0], [-np.sin(alpha), 0, np.cos(alpha)]])
-            
-            lambda_tot   =  np.atleast_2d((np.dot(V_inf,rots[0])  + mean_induced_velocity)).T /(omega*R)   # inflow advance ratio (page 99 Leishman)
-            mu_prop      =  np.atleast_2d(np.dot(V_inf,rots[2])).T /(omega*R)                              # rotor advance ratio  (page 99 Leishman) 
-            V_prop       =  np.atleast_2d(np.sqrt((V_inf[:,0]  + mean_induced_velocity)**2 + (V_inf[:,2])**2)).T
-    
-            # wake skew angle 
-            wake_skew_angle = -np.arctan(mu_prop/lambda_tot)
-            
-            # reshape gamma to find the average between stations 
-            gamma_new = np.zeros((m,(Nr-1),Na))                  # [control points, Nr-1, Na ] one less radial station because ring
-            gamma_new = (gamma[:,:-1,:] + gamma[:,1:,:])*0.5
-            
-            num       = int(Na/B)  
-            time_idx  = np.arange(nts)
-            t_idx     = np.atleast_2d(time_idx).T 
-            B_idx     = np.arange(B) 
-            B_loc     = (B_idx*num + t_idx)%Na  
-            Gamma     = gamma_new[:,:,B_loc]  
-            Gamma     = Gamma.transpose(0,3,1,2)
-            
-            
-            # --------------------------------------------------------------------------------------------------------------
-            #    ( control point , blade number , radial location on blade , time step )
-            # --------------------------------------------------------------------------------------------------------------
-            sx_inf0            = np.multiply(V_prop*np.cos(wake_skew_angle), np.atleast_2d(ts))
-            sx_inf             = np.repeat(np.repeat(sx_inf0[:, None, :], B, axis = 1)[:, :, None, :], Nr, axis = 2) 
-                              
-            sy_inf0            = np.multiply(np.atleast_2d(V_inf[:,1]).T,np.atleast_2d(ts)) # = zero since no crosswind
-            sy_inf             = np.repeat(np.repeat(sy_inf0[:, None, :], B, axis = 1)[:, :, None, :], Nr, axis = 2)   
-                              
-            sz_inf0            = np.multiply(V_prop*np.sin(wake_skew_angle),np.atleast_2d(ts))
-            sz_inf             = np.repeat(np.repeat(sz_inf0[:, None, :], B, axis = 1)[:, :, None, :], Nr, axis = 2)           
-        
-            angle_offset       = np.repeat(np.repeat(np.multiply(omega,np.atleast_2d(ts))[:, None, :],B, axis = 1)[:, :, None, :],Nr, axis = 2) 
-            blade_angle_loc    = np.repeat(np.repeat(np.tile(np.atleast_2d(blade_angles),(m,1))[:, :, None ], Nr, axis = 2)[:, :, :, None],nts, axis = 3) 
-            start_angle_offset = np.repeat(np.repeat(np.atleast_2d(start_angle)[:, None, :],B, axis = 1)[:, :, None, :],Nr, axis = 2) 
-            
-            total_angle_offset = angle_offset - start_angle_offset
-            
-            if (propi.rotation != None) and (propi.rotation == 1):        
-                total_angle_offset = -total_angle_offset
-=======
     m                        - control point                     [Unitless] 
     VD                       - vortex distribution               
     prop                     - propeller/rotor data structure         
@@ -189,174 +60,13 @@
     Bmax = int(max(B_list))
     nmax = int(max(Nr_list)-1)
         
->>>>>>> fe31a16d
-    
-            azi_y   = np.sin(blade_angle_loc + total_angle_offset)  
-            azi_z   = np.cos(blade_angle_loc + total_angle_offset)
-            
-    
-<<<<<<< HEAD
-            # extract airfoil trailing edge coordinates for initial location of vortex wake
-            a_sec        = propi.airfoil_geometry   
-            a_secl       = propi.airfoil_polar_stations
-            airfoil_data = import_airfoil_geometry(a_sec,npoints=100)  
-           
-            # trailing edge points in airfoil coordinates
-            xupper         = np.take(airfoil_data.x_upper_surface,a_secl,axis=0)
-            yupper         = np.take(airfoil_data.y_upper_surface,a_secl,axis=0)   
-            
-            # Align the quarter chords of the airfoils (zero sweep)
-            airfoil_le_offset = -c/2
-            xte_airfoils      = xupper[:,-1]*c + airfoil_le_offset
-            yte_airfoils      = yupper[:,-1]*c 
-            
-            xle_airfoils = xupper[:,0]*c + airfoil_le_offset
-            yle_airfoils = yupper[:,0]*c 
-            
-            x_c_4_airfoils = (xle_airfoils - xte_airfoils)/4 - airfoil_le_offset
-            y_c_4_airfoils = (yle_airfoils - yte_airfoils)/4
-            x_cp_airfoils = 1*(xle_airfoils - xte_airfoils)/2 - airfoil_le_offset
-            y_cp_airfoils = 1*(yle_airfoils - yte_airfoils)/2
-            
-            # apply blade twist rotation along rotor radius
-            beta = propi.twist_distribution
-            xte_twisted = np.cos(beta)*xte_airfoils - np.sin(beta)*yte_airfoils        
-            yte_twisted = np.sin(beta)*xte_airfoils + np.cos(beta)*yte_airfoils    
-            
-            x_c_4_twisted = np.cos(beta)*x_c_4_airfoils - np.sin(beta)*y_c_4_airfoils 
-            y_c_4_twisted = np.sin(beta)*x_c_4_airfoils + np.cos(beta)*y_c_4_airfoils  
-            
-            x_cp_twisted = np.cos(beta)*x_cp_airfoils - np.sin(beta)*y_cp_airfoils 
-            y_cp_twisted = np.sin(beta)*x_cp_airfoils + np.cos(beta)*y_cp_airfoils  
-            
-            # transform coordinates from airfoil frame to rotor frame
-            xte = np.tile(np.atleast_2d(yte_twisted), (B,1))
-            xte_rotor = np.tile(xte[None,:,:,None], (m,1,1,nts))
-            yte_rotor = -np.tile(xte_twisted[None,None,:,None],(m,B,1,1))*np.cos(blade_angle_loc+total_angle_offset) 
-            zte_rotor = np.tile(xte_twisted[None,None,:,None],(m,B,1,1))*np.sin(blade_angle_loc+total_angle_offset)
-            
-            r_4d = np.tile(r[None,None,:,None], (m,B,1,nts))
-            
-            x0 = 0
-            y0 = r_4d*azi_y
-            z0 = r_4d*azi_z
-            
-            x_pts0 = x0 + xte_rotor
-            y_pts0 = y0 + yte_rotor
-            z_pts0 = z0 + zte_rotor
-            
-            x_c_4_rotor = x0 - np.tile(y_c_4_twisted[None,None,:,None], (m,B,1,nts))
-            y_c_4_rotor = y0 + np.tile(x_c_4_twisted[None,None,:,None], (m,B,1,nts))*np.cos(blade_angle_loc+total_angle_offset)
-            z_c_4_rotor = z0 - np.tile(x_c_4_twisted[None,None,:,None], (m,B,1,nts))*np.sin(blade_angle_loc+total_angle_offset)   
-            x_cp_rotor  = x0 - np.tile(y_cp_twisted[None,None,:,None],  (m,B,1,nts))
-            y_cp_rotor  = y0 + np.tile(x_cp_twisted[None,None,:,None],  (m,B,1,nts))*np.cos(blade_angle_loc+total_angle_offset)
-            z_cp_rotor  = z0 - np.tile(x_cp_twisted[None,None,:,None],  (m,B,1,nts))*np.sin(blade_angle_loc+total_angle_offset)        
-    
-            # compute wake contraction, apply to y-z plane
-            X_pts0           = x_pts0 + sx_inf
-            wake_contraction = compute_wake_contraction_matrix(i,propi,Nr,m,nts,X_pts0,propi_outputs) 
-            Y_pts0           = y_pts0*wake_contraction + sy_inf
-            Z_pts0           = z_pts0*wake_contraction + sz_inf
-     
-            # Rotate wake by thrust angle
-            rot_to_body = propi.prop_vel_to_body()  # rotate points into the body frame: [Z,Y,X]' = R*[Z,Y,X]
-            
-            # append propeller wake to each of its repeated origins  
-            X_pts   = propi.origin[0][0] + X_pts0*rot_to_body[2,2] + Z_pts0*rot_to_body[2,0]   
-            Y_pts   = propi.origin[0][1] + Y_pts0*rot_to_body[1,1]                       
-            Z_pts   = propi.origin[0][2] + Z_pts0*rot_to_body[0,0] + X_pts0*rot_to_body[0,2] 
-            
-            #------------------------------------------------------     
-            # Account for lifting line panels
-            #------------------------------------------------------
-            rots  = np.array([[np.cos(alpha), 0, np.sin(alpha)], [0,1,0], [-np.sin(alpha), 0, np.cos(alpha)]])
-                        
-            # rotate rotor points to incidence angle
-            x_c_4 = x_c_4_rotor*rots[0,0] + y_c_4_rotor*rots[0,1] + z_c_4_rotor*rots[0,2]
-            y_c_4 = x_c_4_rotor*rots[1,0] + y_c_4_rotor*rots[1,1] + z_c_4_rotor*rots[1,2]
-            z_c_4 = x_c_4_rotor*rots[2,0] + y_c_4_rotor*rots[2,1] + z_c_4_rotor*rots[2,2]
-            
-            # prepend points at quarter chord to account for rotor lifting line
-            X_pts = np.append(x_c_4[:,:,:,0][:,:,:,None], X_pts, axis=3) #np.append(x_c_4[:,:,:,0][:,:,:,None], X_pts, axis=3)
-            Y_pts = np.append(y_c_4[:,:,:,0][:,:,:,None], Y_pts, axis=3) #np.append(y_c_4[:,:,:,0][:,:,:,None], Y_pts, axis=3)
-            Z_pts = np.append(z_c_4[:,:,:,0][:,:,:,None], Z_pts, axis=3) #np.append(z_c_4[:,:,:,0][:,:,:,None], Z_pts, axis=3)
-                
-    
-            #------------------------------------------------------
-            # Store points  
-            #------------------------------------------------------
-            # ( control point, start_angle,  prop  , blade number , location on blade, time step )   shape:: m,Na,n_props,Bmax,nmax, n_wts
-            if (propi.rotation != None) and (propi.rotation == -1):  
-                Wmid.WD_XA1[:,azi,i,0:B,:,:] = X_pts[: , : , :-1 , :-1 ]
-                Wmid.WD_YA1[:,azi,i,0:B,:,:] = Y_pts[: , : , :-1 , :-1 ]
-                Wmid.WD_ZA1[:,azi,i,0:B,:,:] = Z_pts[: , : , :-1 , :-1 ]
-                Wmid.WD_XA2[:,azi,i,0:B,:,:] = X_pts[: , : , :-1 ,  1: ]
-                Wmid.WD_YA2[:,azi,i,0:B,:,:] = Y_pts[: , : , :-1 ,  1: ]
-                Wmid.WD_ZA2[:,azi,i,0:B,:,:] = Z_pts[: , : , :-1 ,  1: ]
-                Wmid.WD_XB1[:,azi,i,0:B,:,:] = X_pts[: , : , 1:  , :-1 ]
-                Wmid.WD_YB1[:,azi,i,0:B,:,:] = Y_pts[: , : , 1:  , :-1 ]
-                Wmid.WD_ZB1[:,azi,i,0:B,:,:] = Z_pts[: , : , 1:  , :-1 ]
-                Wmid.WD_XB2[:,azi,i,0:B,:,:] = X_pts[: , : , 1:  ,  1: ]
-                Wmid.WD_YB2[:,azi,i,0:B,:,:] = Y_pts[: , : , 1:  ,  1: ]
-                Wmid.WD_ZB2[:,azi,i,0:B,:,:] = Z_pts[: , : , 1:  ,  1: ] 
-            else:
-                Wmid.WD_XA1[:,azi,i,0:B,:,:] = X_pts[: , : , 1:  , :-1 ]
-                Wmid.WD_YA1[:,azi,i,0:B,:,:] = Y_pts[: , : , 1:  , :-1 ]
-                Wmid.WD_ZA1[:,azi,i,0:B,:,:] = Z_pts[: , : , 1:  , :-1 ]
-                Wmid.WD_XA2[:,azi,i,0:B,:,:] = X_pts[: , : , 1:  ,  1: ]
-                Wmid.WD_YA2[:,azi,i,0:B,:,:] = Y_pts[: , : , 1:  ,  1: ]
-                Wmid.WD_ZA2[:,azi,i,0:B,:,:] = Z_pts[: , : , 1:  ,  1: ] 
-                Wmid.WD_XB1[:,azi,i,0:B,:,:] = X_pts[: , : , :-1 , :-1 ]
-                Wmid.WD_YB1[:,azi,i,0:B,:,:] = Y_pts[: , : , :-1 , :-1 ]
-                Wmid.WD_ZB1[:,azi,i,0:B,:,:] = Z_pts[: , : , :-1 , :-1 ]
-                Wmid.WD_XB2[:,azi,i,0:B,:,:] = X_pts[: , : , :-1 ,  1: ]
-                Wmid.WD_YB2[:,azi,i,0:B,:,:] = Y_pts[: , : , :-1 ,  1: ]
-                Wmid.WD_ZB2[:,azi,i,0:B,:,:] = Z_pts[: , : , :-1 ,  1: ]
-    
-            Wmid.WD_GAMMA[:,azi,i,0:B,:,:] = Gamma 
-    
-            # store points for plotting 
-            VD.Wake.XA1[:,azi,i,0:B,:,:] =  X_pts[: , : , :-1 , :-1 ]
-            VD.Wake.YA1[:,azi,i,0:B,:,:] =  Y_pts[: , : , :-1 , :-1 ]
-            VD.Wake.ZA1[:,azi,i,0:B,:,:] =  Z_pts[: , : , :-1 , :-1 ]
-            VD.Wake.XA2[:,azi,i,0:B,:,:] =  X_pts[: , : , :-1 ,  1: ]
-            VD.Wake.YA2[:,azi,i,0:B,:,:] =  Y_pts[: , : , :-1 ,  1: ]
-            VD.Wake.ZA2[:,azi,i,0:B,:,:] =  Z_pts[: , : , :-1 ,  1: ]
-            VD.Wake.XB1[:,azi,i,0:B,:,:] =  X_pts[: , : , 1:  , :-1 ]
-            VD.Wake.YB1[:,azi,i,0:B,:,:] =  Y_pts[: , : , 1:  , :-1 ]
-            VD.Wake.ZB1[:,azi,i,0:B,:,:] =  Z_pts[: , : , 1:  , :-1 ]
-            VD.Wake.XB2[:,azi,i,0:B,:,:] =  X_pts[: , : , 1:  ,  1: ]
-            VD.Wake.YB2[:,azi,i,0:B,:,:] =  Y_pts[: , : , 1:  ,  1: ]
-            VD.Wake.ZB2[:,azi,i,0:B,:,:] =  Z_pts[: , : , 1:  ,  1: ]  
-            
-            
-            # Rotor geometry points for velocity evaluations
-            VD.Wake.XbladeTE[azi,:,:]    = X_pts[0,:,:,0]
-            VD.Wake.YbladeTE[azi,:,:]    = Y_pts[0,:,:,0]
-            VD.Wake.ZbladeTE[azi,:,:]    = Z_pts[0,:,:,0]
-            VD.Wake.Xblades_c_4[azi,:,:] = x_c_4_rotor[0,:,:,0] 
-            VD.Wake.Yblades_c_4[azi,:,:] = y_c_4_rotor[0,:,:,0]
-            VD.Wake.Zblades_c_4[azi,:,:] = z_c_4_rotor[0,:,:,0]   
-            VD.Wake.Xblades_cp[azi,:,:]  = x_cp_rotor[0,:,:,0] 
-            VD.Wake.Yblades_cp[azi,:,:]  = y_cp_rotor[0,:,:,0]
-            VD.Wake.Zblades_cp[azi,:,:]  = z_cp_rotor[0,:,:,0]          
-            
-            # Append wake geometry and vortex strengths to each individual propeller (for each azimuthal start location)
-        propi.Wake_VD = Data()
-        propi.Wake_VD.XA1   = VD.Wake.XA1[:,:,i,0:B,:,:]
-        propi.Wake_VD.YA1   = VD.Wake.YA1[:,:,i,0:B,:,:]
-        propi.Wake_VD.ZA1   = VD.Wake.ZA1[:,:,i,0:B,:,:]
-        propi.Wake_VD.XA2   = VD.Wake.XA2[:,:,i,0:B,:,:]
-        propi.Wake_VD.YA2   = VD.Wake.YA2[:,:,i,0:B,:,:]
-        propi.Wake_VD.ZA2   = VD.Wake.ZA2[:,:,i,0:B,:,:]
-        propi.Wake_VD.XB1   = VD.Wake.XB1[:,:,i,0:B,:,:]
-        propi.Wake_VD.YB1   = VD.Wake.YB1[:,:,i,0:B,:,:]
-        propi.Wake_VD.ZB1   = VD.Wake.ZB1[:,:,i,0:B,:,:]
-        propi.Wake_VD.XB2   = VD.Wake.XB2[:,:,i,0:B,:,:]
-        propi.Wake_VD.YB2   = VD.Wake.YB2[:,:,i,0:B,:,:]
-        propi.Wake_VD.ZB2   = VD.Wake.ZB2[:,:,i,0:B,:,:]
-        propi.Wake_VD.GAMMA = Wmid.WD_GAMMA[:,:,i,0:B,:,:]
-=======
+    
+    # Add additional time step to include lifting line panel on rotor
+    nts = number_of_wake_timesteps 
+        
+    # Initialize empty arrays with required sizes
+    VD, WD, Wmid = initialize_distributions(nmax, Bmax, nts, num_prop, m,VD)
+    
     # for each propeller, unpack and compute 
     for i, propi in enumerate(props):
         propi_key     = list(props.keys())[i]
@@ -602,25 +312,28 @@
         propi.Wake_VD.YB2   = VD.Wake.YB2[:,i,0:B,:,:]
         propi.Wake_VD.ZB2   = VD.Wake.ZB2[:,i,0:B,:,:]
         propi.Wake_VD.GAMMA = Wmid.WD_GAMMA[:,i,0:B,:,:]
->>>>>>> fe31a16d
         
         # append trailing edge locations
-        propi.Wake_VD.Xblades_te = VD.Wake.XbladeTE
-        propi.Wake_VD.Yblades_te = VD.Wake.XbladeTE
-        propi.Wake_VD.Zblades_te = VD.Wake.XbladeTE
+        propi.Wake_VD.Xblades_te = X_pts[0,:,:,0]
+        propi.Wake_VD.Yblades_te = Y_pts[0,:,:,0]
+        propi.Wake_VD.Zblades_te = Z_pts[0,:,:,0]
 
         # append quarter chord lifting line point locations        
-        propi.Wake_VD.Xblades_c_4 = VD.Wake.Xblades_c_4 
-        propi.Wake_VD.Yblades_c_4 = VD.Wake.Yblades_c_4
-        propi.Wake_VD.Zblades_c_4 = VD.Wake.Zblades_c_4
+        propi.Wake_VD.Xblades_c_4 = x_c_4_rotor 
+        propi.Wake_VD.Yblades_c_4 = y_c_4_rotor
+        propi.Wake_VD.Zblades_c_4 = z_c_4_rotor
         
         # append three-quarter chord evaluation point locations        
-        propi.Wake_VD.Xblades_cp = VD.Wake.Xblades_cp
-        propi.Wake_VD.Yblades_cp = VD.Wake.Yblades_cp
-        propi.Wake_VD.Zblades_cp = VD.Wake.Zblades_cp 
+        propi.Wake_VD.Xblades_cp = x_cp_rotor #
+        propi.Wake_VD.Yblades_cp = y_cp_rotor #
+        propi.Wake_VD.Zblades_cp = z_cp_rotor # 
+        
+        propi.Wake_VD.Xblades_cp2 =  X_pts[0,:,:,0] + (X_pts[0,:,:,0]-X_pts[0,:,:,1])/2
+        propi.Wake_VD.Yblades_cp2 =  Y_pts[0,:,:,0] + (Y_pts[0,:,:,0]-Y_pts[0,:,:,1])/2
+        propi.Wake_VD.Zblades_cp2 =  Z_pts[0,:,:,0] + (Z_pts[0,:,:,0]-Z_pts[0,:,:,1])/2
 
     # Compress Data into 1D Arrays  
-    mat6_size = (m,Na,num_prop*nts*Bmax*nmax) 
+    mat6_size = (m,num_prop*nts*Bmax*nmax) 
 
     WD.XA1    =  np.reshape(Wmid.WD_XA1,mat6_size)
     WD.YA1    =  np.reshape(Wmid.WD_YA1,mat6_size)
@@ -637,26 +350,13 @@
     WD.GAMMA  =  np.reshape(Wmid.WD_GAMMA,mat6_size)
     WD.wake_skew_angle = wake_skew_angle
     
-    return WD, dt, ts 
-
-    
-    
-def initialize_distributions(Na, nmax, Bmax, n_wts, n_props, m,VD):
-    """
-    Initializes wake distribution
-    
-    Inputs:
-       Na       - number of azimuthal stations at which the wake can start at
-       nmax     - maximum number of radial stations in wake system
-       Bmax     - maximum number of blades for a single rotor in the rotor system
-       n_wts    - number of wake time steps over which the wake develops
-       n_props  - number of rotors/props in the rotor system
-       m        - number of control point conditions at which the wake is tested
-       VD       - vortex distribution 
-    
-    """
+    return WD, dt, ts, B, Nr 
+
+
+def initialize_distributions(nmax, Bmax, n_wts, n_props, m,VD):
+    
     Wmid        = Data()
-    mat1_size = (m,Na,n_props,Bmax,nmax, n_wts)
+    mat1_size = (m,n_props,Bmax,nmax, n_wts)
     Wmid.WD_XA1    = np.zeros(mat1_size)  
     Wmid.WD_YA1    = np.zeros(mat1_size)  
     Wmid.WD_ZA1    = np.zeros(mat1_size)  
@@ -672,7 +372,7 @@
     Wmid.WD_GAMMA  = np.zeros(mat1_size)     
 
     WD        = Data()
-    mat2_size = (m,Na,n_props*n_wts*Bmax*nmax)
+    mat2_size = (m,n_props*n_wts*Bmax*nmax)
     WD.XA1    = np.zeros(mat2_size)
     WD.YA1    = np.zeros(mat2_size)
     WD.ZA1    = np.zeros(mat2_size)
@@ -687,7 +387,7 @@
     WD.ZB2    = np.zeros(mat2_size) 
 
     VD.Wake       = Data()
-    mat3_size     = (m,Na,n_props,Bmax,nmax,n_wts)
+    mat3_size     = (m,n_props,Bmax,nmax,n_wts)
     VD.Wake.XA1   = np.zeros(mat3_size) 
     VD.Wake.YA1   = np.zeros(mat3_size) 
     VD.Wake.ZA1   = np.zeros(mat3_size) 
@@ -701,16 +401,4 @@
     VD.Wake.YB2   = np.zeros(mat3_size) 
     VD.Wake.ZB2   = np.zeros(mat3_size) 
     
-    
-    mat4_size = (Na,Bmax,nmax+1)
-    VD.Wake.XbladeTE     = np.zeros(mat4_size)
-    VD.Wake.YbladeTE     = np.zeros(mat4_size)
-    VD.Wake.ZbladeTE     = np.zeros(mat4_size)
-    VD.Wake.Xblades_c_4  = np.zeros(mat4_size)
-    VD.Wake.Yblades_c_4  = np.zeros(mat4_size)
-    VD.Wake.Zblades_c_4  = np.zeros(mat4_size)  
-    VD.Wake.Xblades_cp   = np.zeros(mat4_size) 
-    VD.Wake.Yblades_cp   = np.zeros(mat4_size)
-    VD.Wake.Zblades_cp   = np.zeros(mat4_size)       
-    
     return VD, WD, Wmid