--- conflicted
+++ resolved
@@ -85,19 +85,13 @@
     # Open the geometry file after purging if it already exists
     purge_files([batch_filename]) 
     with open(batch_filename,'w') as runcases:
-<<<<<<< HEAD
 
-        x_cg = aircraft.mass_properties.center_of_gravity[0][0]
-        y_cg = aircraft.mass_properties.center_of_gravity[0][1]
-        z_cg = aircraft.mass_properties.center_of_gravity[0][2]
-        mass = 0 
-=======
         # extract C.G. coordinates and moment of intertia tensor
         x_cg = aircraft.mass_properties.center_of_gravity[0]
         y_cg = aircraft.mass_properties.center_of_gravity[1]
         z_cg = aircraft.mass_properties.center_of_gravity[2]
         mass = aircraft.mass_properties.mass
->>>>>>> 22ae1751
+
         moments_of_inertia = aircraft.mass_properties.moments_of_inertia.tensor
         Ixx  = moments_of_inertia[0][0]
         Iyy  = moments_of_inertia[1][1]
