--- conflicted
+++ resolved
@@ -1,10 +1,10 @@
 ## @ingroup Input_Output-VTK
 # save_prop_wake_vtk.py
-# 
+#
 # Created:    Jun 2021, R. Erhard
-# Modified: 
-#     
-from SUAVE.Core import Data      
+# Modified:
+#
+from SUAVE.Core import Data
 import numpy as np
 
 def save_prop_wake_vtk(wVD,gamma,filename,Results): #,i_prop):
@@ -12,45 +12,34 @@
     Saves a SUAVE propeller wake as a VTK in legacy format.
 
     Inputs:
-       wVD           Vortex distribution of propeller wake          [Unitless]  
-       filename      Name of vtk file to save                       [Unitless]  
-       Results       Data structure of wing and propeller results   [Unitless]  
+       wVD           Vortex distribution of propeller wake          [Unitless]
+       filename      Name of vtk file to save                       [Unitless]
+       Results       Data structure of wing and propeller results   [Unitless]
        i_prop        ith propeller to evaluate wake of              [Unitless]
-       
-    Outputs:                                   
+
+    Outputs:
        N/A
 
     Properties Used:
-       N/A 
-    
+       N/A
+
     Assumptions:
        Quad cell structures for mesh
-    
-    Source:  
+
+    Source:
        None
-    
+
     """
     m = 0 # first control point
-<<<<<<< HEAD
-    wVD = VD.Wake
-    
-    # Extract wake properties of the ith propeller
-    n_time_steps    = len(wVD.XA1[m,0,i_prop,0,0,:])
-    n_blades        = len(wVD.XA1[m,0,i_prop,:,0,0])
-    n_radial_rings  = len(wVD.XA1[m,0,i_prop,0,:,0])
-    
-    azi_station = 0
-=======
-    
+
     # Extract wake properties of the ith propeller
     n_time_steps    = len(wVD.XA1[m,0,0,:])
     n_blades        = len(wVD.XA1[m,:,0,0])
     n_radial_rings  = len(wVD.XA1[m,0,:,0])
->>>>>>> fe31a16d
-    
+
     # Create file
     with open(filename, 'w') as f:
-    
+
         #---------------------
         # Write header
         #---------------------
@@ -58,61 +47,39 @@
                   "\nSUAVE Model of PROWIM Propeller Wake " , # Title
                   "\nASCII"                                 , # Data type
                   "\nDATASET UNSTRUCTURED_GRID"             ] # Dataset structure / topology
-        f.writelines(header)   
-        
+        f.writelines(header)
+
         # --------------------
         # Write Points
-        # --------------------   
+        # --------------------
         n_vertices = n_blades*(n_radial_rings+1)*(n_time_steps+1)    # total number of node vertices
         points_header = "\n\nPOINTS "+str(n_vertices) +" float"
-        f.write(points_header)    
+        f.write(points_header)
         node_number=[]
-        
+
         # Loop over number of rotor blades
         for B_idx in range(n_blades):
-            # Loop over number of "chordwise" panels in the wake distribution  
+            # Loop over number of "chordwise" panels in the wake distribution
             for t_idx in range(n_time_steps+1):
-                # Loop over number of "radial" or "spanwise" panels in the wake distribution 
-                for r_idx in range(n_radial_rings+1):            
-                    
+                # Loop over number of "radial" or "spanwise" panels in the wake distribution
+                for r_idx in range(n_radial_rings+1):
+
                     #-------------------------------------------------------------------
                     # Get vertices for each node
                     #-------------------------------------------------------------------
                     if r_idx == n_radial_rings and t_idx==0:
                         # Last ring at t0; use B2 to get rightmost TE node
-<<<<<<< HEAD
-                        x = round(wVD.XB2[m,azi_station,i_prop,B_idx,r_idx-1,t_idx],4)
-                        y = round(wVD.YB2[m,azi_station,i_prop,B_idx,r_idx-1,t_idx],4)
-                        z = round(wVD.ZB2[m,azi_station,i_prop,B_idx,r_idx-1,t_idx],4)
-                        
-                    elif t_idx==0:
-                        # First set of rings; use A2 to get left TE node
-                        x = round(wVD.XA2[m,azi_station,i_prop,B_idx,r_idx,t_idx],4)
-                        y = round(wVD.YA2[m,azi_station,i_prop,B_idx,r_idx,t_idx],4)
-                        z = round(wVD.ZA2[m,azi_station,i_prop,B_idx,r_idx,t_idx],4)   
-                        
-                    elif r_idx==n_radial_rings:  
-                        # Last radial ring for tstep; use B1 of prior to get tip node
-                        x = round(wVD.XB1[m,azi_station,i_prop,B_idx,r_idx-1,t_idx-1],4)
-                        y = round(wVD.YB1[m,azi_station,i_prop,B_idx,r_idx-1,t_idx-1],4)
-                        z = round(wVD.ZB1[m,azi_station,i_prop,B_idx,r_idx-1,t_idx-1],4)
-                    else:
-                        # print the point index (Left LE --> Left TE --> Right LE --> Right TE)
-                        x = round(wVD.XA1[m,azi_station,i_prop,B_idx,r_idx,t_idx-1],4)
-                        y = round(wVD.YA1[m,azi_station,i_prop,B_idx,r_idx,t_idx-1],4)
-                        z = round(wVD.ZA1[m,azi_station,i_prop,B_idx,r_idx,t_idx-1],4)
-=======
                         x = round(wVD.XB2[m,B_idx,r_idx-1,t_idx],4)
                         y = round(wVD.YB2[m,B_idx,r_idx-1,t_idx],4)
                         z = round(wVD.ZB2[m,B_idx,r_idx-1,t_idx],4)
-                        
+
                     elif t_idx==0:
                         # First set of rings; use A2 to get left TE node
                         x = round(wVD.XA2[m,B_idx,r_idx,t_idx],4)
                         y = round(wVD.YA2[m,B_idx,r_idx,t_idx],4)
-                        z = round(wVD.ZA2[m,B_idx,r_idx,t_idx],4)   
-                        
-                    elif r_idx==n_radial_rings:  
+                        z = round(wVD.ZA2[m,B_idx,r_idx,t_idx],4)
+
+                    elif r_idx==n_radial_rings:
                         # Last radial ring for tstep; use B1 of prior to get tip node
                         x = round(wVD.XB1[m,B_idx,r_idx-1,t_idx-1],4)
                         y = round(wVD.YB1[m,B_idx,r_idx-1,t_idx-1],4)
@@ -122,13 +89,12 @@
                         x = round(wVD.XA1[m,B_idx,r_idx,t_idx-1],4)
                         y = round(wVD.YA1[m,B_idx,r_idx,t_idx-1],4)
                         z = round(wVD.ZA1[m,B_idx,r_idx,t_idx-1],4)
->>>>>>> fe31a16d
-                    
+
                     new_point = "\n"+str(x)+" "+str(y)+" "+str(z)
                     node_number = np.append(node_number, r_idx + (n_radial_rings)*t_idx)
-                    f.write(new_point)                
-                    
-        #---------------------    
+                    f.write(new_point)
+
+        #---------------------
         # Write Cells:
         #---------------------
         cells_per_blade = n_radial_rings*n_time_steps
@@ -137,7 +103,7 @@
         size            = n_cells*(1+v_per_cell) # total number of integer values required to represent the list
         cell_header     = "\n\nCELLS "+str(n_cells)+" "+str(size)
         f.write(cell_header)
-        
+
         for B_idx in range(n_blades):
             for i in range(cells_per_blade):
                 if i==0:
@@ -148,49 +114,49 @@
                 f.write(new_cell)
                 #print(new_cell)
                 # update node:
-                node = node+1 
-        
-        #---------------------        
+                node = node+1
+
+        #---------------------
         # Write Cell Types:
         #---------------------
         cell_type_header  = "\n\nCELL_TYPES "+str(n_cells)
-        f.write(cell_type_header)        
+        f.write(cell_type_header)
         for i in range(n_cells):
-            f.write("\n9")      
-            
-        #--------------------------        
+            f.write("\n9")
+
+        #--------------------------
         # Write Scalar Cell Data:
         #--------------------------
         cell_data_header  = "\n\nCELL_DATA "+str(n_cells)
-        f.write(cell_data_header)      
-        
+        f.write(cell_data_header)
+
         # First scalar value
         f.write("\nSCALARS gamma float 1")
-        f.write("\nLOOKUP_TABLE default")   
-        
+        f.write("\nLOOKUP_TABLE default")
+
         circulations=[]
         for B_idx in range(n_blades):
             for t_idx in range(n_time_steps):
                 for r_idx in range(n_radial_rings):
-                    circulations = np.append(circulations, gamma[0,azi_station,B_idx,r_idx,t_idx])     
-                    
+                    circulations = np.append(circulations, gamma[0,azi_station,B_idx,r_idx,t_idx])
+
         for i in range(n_cells):
             new_circ = str(circulations[i])
-            f.write("\n"+new_circ)     
-
-        
+            f.write("\n"+new_circ)
+
+
         # Second scalar value
         f.write("\nSCALARS vt float 1")
-        f.write("\nLOOKUP_TABLE default")   
+        f.write("\nLOOKUP_TABLE default")
         vt = Results['prop_outputs'].blade_tangential_induced_velocity[0]
         for B_idx in range(n_blades):
             for i in range(cells_per_blade):
                 vt_L = vt[int(i%(n_radial_rings))]
                 vt_R = vt[int(i%(n_radial_rings))+1]
                 vt_C = 0.5*(vt_L+vt_R)
-                
+
                 new_vt = str(vt_C)
-                f.write("\n"+new_vt)                  
+                f.write("\n"+new_vt)
     f.close()
 
     # Loop over number of rotor blades
@@ -198,242 +164,193 @@
         rings = Data()
         rings.coordinates = []
         rings.vortex_strengths = []
-        
+
         # Loop over number of "chordwise" panels in the wake distribution
         for t_idx in range(n_time_steps):
-<<<<<<< HEAD
-            g        = gamma[i_prop,azi_station,B_idx,:,t_idx] # circulation distribution on current blade at current timestep
-=======
             g        = gamma[m,B_idx,:,t_idx] # circulation distribution on current blade at current timestep
->>>>>>> fe31a16d
             dgamma   = np.gradient(g)            # gradient of the blade circulation distribution
             gamma_slope_sign = np.ones_like(dgamma)
             gamma_slope_sign[dgamma<0] = -1
-   
-            
+
+
             # Loop over number of "radial" or "spanwise" panels in the wake distribution
             for r_idx in range(n_radial_rings):
-                
+
                 # Get vortex strength of panel (current node is the bottom left of the panel)
-<<<<<<< HEAD
-                g_r_t = gamma[i_prop,azi_station,B_idx,r_idx,t_idx]
-                
-                p_r_t   = np.array([wVD.XA1[m,azi_station,i_prop,B_idx,r_idx,t_idx],wVD.YA1[m,azi_station,i_prop,B_idx,r_idx,t_idx],wVD.ZA1[m,azi_station,i_prop,B_idx,r_idx,t_idx]])  # Bottom Left
-                p_rp_t  = np.array([wVD.XB1[m,azi_station,i_prop,B_idx,r_idx,t_idx],wVD.YB1[m,azi_station,i_prop,B_idx,r_idx,t_idx],wVD.ZB1[m,azi_station,i_prop,B_idx,r_idx,t_idx]])  # Top Left
-                p_r_tp  = np.array([wVD.XA2[m,azi_station,i_prop,B_idx,r_idx,t_idx],wVD.YA2[m,azi_station,i_prop,B_idx,r_idx,t_idx],wVD.ZA2[m,azi_station,i_prop,B_idx,r_idx,t_idx]])  # Top Right
-                p_rp_tp = np.array([wVD.XB2[m,azi_station,i_prop,B_idx,r_idx,t_idx],wVD.YB2[m,azi_station,i_prop,B_idx,r_idx,t_idx],wVD.ZB2[m,azi_station,i_prop,B_idx,r_idx,t_idx]])  # Bottom Right
-=======
                 g_r_t = gamma[m,B_idx,r_idx,t_idx]
-                
+
                 p_r_t   = np.array([wVD.XA1[m,B_idx,r_idx,t_idx],wVD.YA1[m,B_idx,r_idx,t_idx],wVD.ZA1[m,B_idx,r_idx,t_idx]])  # Bottom Left
                 p_rp_t  = np.array([wVD.XB1[m,B_idx,r_idx,t_idx],wVD.YB1[m,B_idx,r_idx,t_idx],wVD.ZB1[m,B_idx,r_idx,t_idx]])  # Top Left
                 p_r_tp  = np.array([wVD.XA2[m,B_idx,r_idx,t_idx],wVD.YA2[m,B_idx,r_idx,t_idx],wVD.ZA2[m,B_idx,r_idx,t_idx]])  # Top Right
                 p_rp_tp = np.array([wVD.XB2[m,B_idx,r_idx,t_idx],wVD.YB2[m,B_idx,r_idx,t_idx],wVD.ZB2[m,B_idx,r_idx,t_idx]])  # Bottom Right
->>>>>>> fe31a16d
-                
+
                 # Append vortex strengths to ring vortices
                 if t_idx==0 and r_idx==0:
-                    # 
-<<<<<<< HEAD
-                    g_rp_t = gamma[i_prop,azi_station,B_idx,r_idx+1,t_idx] 
-                    g_r_tp = gamma[i_prop,azi_station,B_idx,r_idx,t_idx+1]   
-=======
-                    g_rp_t = gamma[m,B_idx,r_idx+1,t_idx] 
-                    g_r_tp = gamma[m,B_idx,r_idx,t_idx+1]   
->>>>>>> fe31a16d
-                    
+                    #
+                    g_rp_t = gamma[m,B_idx,r_idx+1,t_idx]
+                    g_r_tp = gamma[m,B_idx,r_idx,t_idx+1]
+
                     # Bottom edge
                     rings.coordinates.append(p_r_t)        # bottom left node   (Bottom edge)
                     rings.coordinates.append(p_rp_t)       # bottom right node  (Bottom edge)
                     rings.vortex_strengths.append(g_r_t )  # bottom segment of initial ring (only sees the current ring vortex strength)
-            
+
                     # Top edge
                     rings.coordinates.append(p_r_tp)       # top left node   (Bottom edge)
                     rings.coordinates.append(p_rp_tp)      # top right node  (Bottom edge)
                     rings.vortex_strengths.append(g_r_t - g_r_tp) # difference between prior time step ring strength
-                                            
+
                     # Left edge
                     rings.coordinates.append(p_r_t)         # bottom left node  (Left edge)
                     rings.coordinates.append(p_r_tp)        # top left node     (Left edge)
                     rings.vortex_strengths.append(g_r_t)    # left edge of first ring (only current ring vortex)
-                    
-                    # Right edge
-                    rings.coordinates.append(p_rp_t)               # bottom right node  (Right edge)
-                    rings.coordinates.append(p_rp_tp)              # top right node     (Right edge)
-                    rings.vortex_strengths.append(-gamma_slope_sign[r_idx]*(g_r_t - g_rp_t))  # right segment of ring
-                
-                
-                    
+
+                    # Right edge
+                    rings.coordinates.append(p_rp_t)               # bottom right node  (Right edge)
+                    rings.coordinates.append(p_rp_tp)              # top right node     (Right edge)
+                    rings.vortex_strengths.append(-gamma_slope_sign[r_idx]*(g_r_t - g_rp_t))  # right segment of ring
+
+
+
                 elif t_idx==0 and r_idx==n_radial_rings-1:
-                    
-<<<<<<< HEAD
-                    g_r_tp = gamma[i_prop,azi_station,B_idx,r_idx,t_idx+1]
-=======
-                    g_r_tp = gamma[m,B_idx,r_idx,t_idx+1]
->>>>>>> fe31a16d
-                    
+
+                    g_r_tp = gamma[m,B_idx,r_idx,t_idx+1]
+
                     # Bottom edge
                     rings.coordinates.append(p_r_t)
                     rings.coordinates.append(p_rp_t)
                     rings.vortex_strengths.append(g_r_t ) # bottom segment of initial ring (only sees the current ring vortex strength)
-                    
+
                     # Top edge
                     rings.coordinates.append(p_r_tp)       # top left node   (Bottom edge)
                     rings.coordinates.append(p_rp_tp)      # tp right node  (Bottom edge)
                     rings.vortex_strengths.append(g_r_t - g_r_tp) # bottom segment of initial ring (only sees the current ring vortex strength)
-                    
+
                     # Right edge
                     rings.coordinates.append(p_rp_t)
-                    rings.coordinates.append(p_rp_tp)   
-                    rings.vortex_strengths.append(g_r_t )  # right segment of tip ring (only has current ring vortex)                    
-                
+                    rings.coordinates.append(p_rp_tp)
+                    rings.vortex_strengths.append(g_r_t )  # right segment of tip ring (only has current ring vortex)
+
                 elif t_idx==0:
-                    #     
-<<<<<<< HEAD
-                    g_rp_t = gamma[i_prop,azi_station,B_idx,r_idx+1,t_idx] 
-                    g_r_tp = gamma[i_prop,azi_station,B_idx,r_idx,t_idx+1]
-=======
-                    g_rp_t = gamma[m,B_idx,r_idx+1,t_idx] 
-                    g_r_tp = gamma[m,B_idx,r_idx,t_idx+1]
->>>>>>> fe31a16d
-                    
+                    #
+                    g_rp_t = gamma[m,B_idx,r_idx+1,t_idx]
+                    g_r_tp = gamma[m,B_idx,r_idx,t_idx+1]
+
                     # Bottom edge
                     rings.coordinates.append(p_r_t)       # bottom left node   (Bottom edge)
                     rings.coordinates.append(p_rp_t)      # bottom right node  (Bottom edge)
                     rings.vortex_strengths.append(g_r_t ) # bottom segment of initial ring (only sees the current ring vortex strength)
-            
+
                     # Top edge
                     rings.coordinates.append(p_r_tp)       # top left node   (Bottom edge)
                     rings.coordinates.append(p_rp_tp)      # tp right node  (Bottom edge)
                     rings.vortex_strengths.append(g_r_t - g_r_tp) # bottom segment of initial ring (only sees the current ring vortex strength)
-                                            
-                    # Right edge
-                    rings.coordinates.append(p_rp_t)               # bottom right node  (Right edge)
-                    rings.coordinates.append(p_rp_tp)              # top right node     (Right edge)
-                    rings.vortex_strengths.append(-gamma_slope_sign[r_idx]*(g_r_t - g_rp_t))  # right segment of ring                        
-                
+
+                    # Right edge
+                    rings.coordinates.append(p_rp_t)               # bottom right node  (Right edge)
+                    rings.coordinates.append(p_rp_tp)              # top right node     (Right edge)
+                    rings.vortex_strengths.append(-gamma_slope_sign[r_idx]*(g_r_t - g_rp_t))  # right segment of ring
+
                 elif t_idx==(n_time_steps-1) and r_idx==0:
-                    #  
-<<<<<<< HEAD
-                    g_rp_t = gamma[i_prop,azi_station,B_idx,r_idx+1,t_idx]                        
-=======
-                    g_rp_t = gamma[m,B_idx,r_idx+1,t_idx]                        
->>>>>>> fe31a16d
-                    # Top edge
-                    rings.coordinates.append(p_r_tp)       # top left node   (Bottom edge)
-                    rings.coordinates.append(p_rp_tp)      # top right node  (Bottom edge)
-                    rings.vortex_strengths.append(g_r_t )  # top segment of ring 
-                    
+                    #
+                    g_rp_t = gamma[m,B_idx,r_idx+1,t_idx]
+                    # Top edge
+                    rings.coordinates.append(p_r_tp)       # top left node   (Bottom edge)
+                    rings.coordinates.append(p_rp_tp)      # top right node  (Bottom edge)
+                    rings.vortex_strengths.append(g_r_t )  # top segment of ring
+
                     # Left edge
                     rings.coordinates.append(p_r_t)      # bottom left node  (Left edge)
                     rings.coordinates.append(p_r_tp)     # top left node     (Left edge)
                     rings.vortex_strengths.append(g_r_t) # left edge of first ring (only current ring vortex)
-                    
-                    # Right edge
-                    rings.coordinates.append(p_rp_t)               # bottom right node  (Right edge)
-                    rings.coordinates.append(p_rp_tp)              # top right node     (Right edge)
-                    rings.vortex_strengths.append(-gamma_slope_sign[r_idx]*(g_r_t - g_rp_t))  # right segment of ring                
+
+                    # Right edge
+                    rings.coordinates.append(p_rp_t)               # bottom right node  (Right edge)
+                    rings.coordinates.append(p_rp_tp)              # top right node     (Right edge)
+                    rings.vortex_strengths.append(-gamma_slope_sign[r_idx]*(g_r_t - g_rp_t))  # right segment of ring
                 elif r_idx==0:
-                    # 
-<<<<<<< HEAD
-                    g_rp_t = gamma[i_prop,azi_station,B_idx,r_idx+1,t_idx]    
-                    g_r_tp = gamma[i_prop,azi_station,B_idx,r_idx,t_idx+1]                        
-=======
-                    g_rp_t = gamma[m,B_idx,r_idx+1,t_idx]    
-                    g_r_tp = gamma[m,B_idx,r_idx,t_idx+1]                        
->>>>>>> fe31a16d
-                    # Top edge
-                    rings.coordinates.append(p_r_tp)       # top left node   (Bottom edge)
-                    rings.coordinates.append(p_rp_tp)      # top right node  (Bottom edge)
-                    rings.vortex_strengths.append(g_r_t - g_r_tp ) # top segment of ring 
-                    
+                    #
+                    g_rp_t = gamma[m,B_idx,r_idx+1,t_idx]
+                    g_r_tp = gamma[m,B_idx,r_idx,t_idx+1]
+                    # Top edge
+                    rings.coordinates.append(p_r_tp)       # top left node   (Bottom edge)
+                    rings.coordinates.append(p_rp_tp)      # top right node  (Bottom edge)
+                    rings.vortex_strengths.append(g_r_t - g_r_tp ) # top segment of ring
+
                     # Left edge
                     rings.coordinates.append(p_r_t)      # bottom left node  (Left edge)
                     rings.coordinates.append(p_r_tp)     # top left node     (Left edge)
                     rings.vortex_strengths.append(g_r_t) # left edge of first ring (only current ring vortex)
-                    
-                    # Right edge
-                    rings.coordinates.append(p_rp_t)               # bottom right node  (Right edge)
-                    rings.coordinates.append(p_rp_tp)              # top right node     (Right edge)
-                    rings.vortex_strengths.append(-gamma_slope_sign[r_idx]*(g_r_t - g_rp_t))  # right segment of ring
-                
+
+                    # Right edge
+                    rings.coordinates.append(p_rp_t)               # bottom right node  (Right edge)
+                    rings.coordinates.append(p_rp_tp)              # top right node     (Right edge)
+                    rings.vortex_strengths.append(-gamma_slope_sign[r_idx]*(g_r_t - g_rp_t))  # right segment of ring
+
                 elif t_idx==(n_time_steps-1) and r_idx==(n_radial_rings-1):
-                    # 
-                    # Top edge
-                    rings.coordinates.append(p_r_tp)       # top left node   (Bottom edge)
-                    rings.coordinates.append(p_rp_tp)      # top right node  (Bottom edge)
-                    rings.vortex_strengths.append(g_r_t )  # top segment of ring 
-                    
-                    # Right edge
-                    rings.coordinates.append(p_rp_t)               # bottom right node  (Right edge)
-                    rings.coordinates.append(p_rp_tp)              # top right node     (Right edge)
-                    rings.vortex_strengths.append(g_r_t )  # right segment of ring     
-                    
+                    #
+                    # Top edge
+                    rings.coordinates.append(p_r_tp)       # top left node   (Bottom edge)
+                    rings.coordinates.append(p_rp_tp)      # top right node  (Bottom edge)
+                    rings.vortex_strengths.append(g_r_t )  # top segment of ring
+
+                    # Right edge
+                    rings.coordinates.append(p_rp_t)               # bottom right node  (Right edge)
+                    rings.coordinates.append(p_rp_tp)              # top right node     (Right edge)
+                    rings.vortex_strengths.append(g_r_t )  # right segment of ring
+
                 elif r_idx==n_radial_rings-1:
-                     
-<<<<<<< HEAD
-                    g_r_tp = gamma[i_prop,azi_station,B_idx,r_idx,t_idx+1]                        
-=======
-                    g_r_tp = gamma[m,B_idx,r_idx,t_idx+1]                        
->>>>>>> fe31a16d
-                    # Top edge
-                    rings.coordinates.append(p_r_tp)       # top left node   (Bottom edge)
-                    rings.coordinates.append(p_rp_tp)      # top right node  (Bottom edge)
-                    rings.vortex_strengths.append(g_r_t - g_r_tp ) # top segment of ring 
-            
+
+                    g_r_tp = gamma[m,B_idx,r_idx,t_idx+1]
+                    # Top edge
+                    rings.coordinates.append(p_r_tp)       # top left node   (Bottom edge)
+                    rings.coordinates.append(p_rp_tp)      # top right node  (Bottom edge)
+                    rings.vortex_strengths.append(g_r_t - g_r_tp ) # top segment of ring
+
                     # Right edge
                     rings.coordinates.append(p_rp_t)      # bottom right node  (Right edge)
                     rings.coordinates.append(p_rp_tp)     # top right node     (Right edge)
-                    rings.vortex_strengths.append(g_r_t)  # right segment of ring         
+                    rings.vortex_strengths.append(g_r_t)  # right segment of ring
 
                 elif t_idx==(n_time_steps-1):
-                    # 
-<<<<<<< HEAD
-                    g_rp_t = gamma[i_prop,azi_station,B_idx,r_idx+1,t_idx]
-=======
-                    g_rp_t = gamma[m,B_idx,r_idx+1,t_idx]
->>>>>>> fe31a16d
-                    # Top edge
-                    rings.coordinates.append(p_r_tp)       # top left node   (Bottom edge)
-                    rings.coordinates.append(p_rp_tp)      # top right node  (Bottom edge)
-                    rings.vortex_strengths.append(g_r_t  )  # top segment of ring 
-                    
-                    # Right edge
-                    rings.coordinates.append(p_rp_t)               # bottom right node  (Right edge)
-                    rings.coordinates.append(p_rp_tp)              # top right node     (Right edge)
-                    rings.vortex_strengths.append(-gamma_slope_sign[r_idx]*(g_r_t - g_rp_t))  # right segment of ring                            
-                           
-                else:           
-<<<<<<< HEAD
-                    g_rp_t = gamma[i_prop,azi_station,B_idx,r_idx+1,t_idx]
-                    g_r_tp = gamma[i_prop,azi_station,B_idx,r_idx,t_idx+1]    
-=======
-                    g_rp_t = gamma[m,B_idx,r_idx+1,t_idx]
-                    g_r_tp = gamma[m,B_idx,r_idx,t_idx+1]    
->>>>>>> fe31a16d
-                    
+                    #
+                    g_rp_t = gamma[m,B_idx,r_idx+1,t_idx]
+                    # Top edge
+                    rings.coordinates.append(p_r_tp)       # top left node   (Bottom edge)
+                    rings.coordinates.append(p_rp_tp)      # top right node  (Bottom edge)
+                    rings.vortex_strengths.append(g_r_t  )  # top segment of ring
+
+                    # Right edge
+                    rings.coordinates.append(p_rp_t)               # bottom right node  (Right edge)
+                    rings.coordinates.append(p_rp_tp)              # top right node     (Right edge)
+                    rings.vortex_strengths.append(-gamma_slope_sign[r_idx]*(g_r_t - g_rp_t))  # right segment of ring
+
+                else:
+                    g_rp_t = gamma[m,B_idx,r_idx+1,t_idx]
+                    g_r_tp = gamma[m,B_idx,r_idx,t_idx+1]
+
                     # Top edge
                     rings.coordinates.append(p_r_tp)               # top left node   (Bottom edge)
                     rings.coordinates.append(p_rp_tp)              # top right node  (Bottom edge)
-                    rings.vortex_strengths.append(g_r_t - g_r_tp ) # top segment of ring 
-            
-                    # Right edge
-                    rings.coordinates.append(p_rp_t)               # bottom right node  (Right edge)
-                    rings.coordinates.append(p_rp_tp)              # top right node     (Right edge)
-                    rings.vortex_strengths.append(-gamma_slope_sign[r_idx]*(g_r_t - g_rp_t))  # right segment of ring    
-                    
-                
+                    rings.vortex_strengths.append(g_r_t - g_r_tp ) # top segment of ring
+
+                    # Right edge
+                    rings.coordinates.append(p_rp_t)               # bottom right node  (Right edge)
+                    rings.coordinates.append(p_rp_tp)              # top right node     (Right edge)
+                    rings.vortex_strengths.append(-gamma_slope_sign[r_idx]*(g_r_t - g_rp_t))  # right segment of ring
+
+
         # Store vortex distribution for this blade
         sep  = filename.rfind('_')
-        VD_filename = filename[0:sep]+"_VD_blade"+str(B_idx)+filename[sep:]  
+        VD_filename = filename[0:sep]+"_VD_blade"+str(B_idx)+filename[sep:]
         write_VD(rings,n_time_steps,n_radial_rings, VD_filename)
     return
 
 def write_VD(rings, nt,nr, filename):
-    
-    
+
+
     # Create file
-    with open(filename, 'w') as f:    
+    with open(filename, 'w') as f:
         #---------------------
         # Write header
         #---------------------
@@ -441,81 +358,81 @@
                   "\nWake vortex distribution " ,    # Title
                   "\nASCII"              ,           # Data type
                   "\nDATASET UNSTRUCTURED_GRID"    ] # Dataset structure / topology
-        f.writelines(header)   
-        
+        f.writelines(header)
+
         # --------------------
         # Write Points
-        # --------------------   
+        # --------------------
         n_edges       = nr*(nt+1) + (nt*(nr+1))
         pts_per_edge  = 2
-        n_pts         = n_edges*pts_per_edge # total number of node vertices 
+        n_pts         = n_edges*pts_per_edge # total number of node vertices
         points_header = "\n\nPOINTS "+str(n_pts) +" float"
-        
-        f.write(points_header)     
+
+        f.write(points_header)
         for i in range(n_edges):
             # write the side vortices for each panel
             p1 = rings.coordinates[2*i]
             p2 = rings.coordinates[2*i+1]
             f.write("\n"+str(p1[0])+" "+str(p1[1])+" "+str(p1[2]))
             f.write("\n"+str(p2[0])+" "+str(p2[1])+" "+str(p2[2]))
-        
-        
-        #---------------------    
+
+
+        #---------------------
         # Write Cells:
-        #---------------------    
+        #---------------------
         v_per_cell = 2
         size       = n_edges*(1+v_per_cell)
-        
+
         cell_header  = "\n\nCELLS "+str(n_edges)+" "+str(size)
         f.write(cell_header)
         for i in range(n_edges):
             # write the cells for the side vortices for each panel
             base_node = i*2
             new_poly_line = "\n2 "+str(base_node)+" "+str(base_node+1)
-            f.write(new_poly_line )    
-    
-        #---------------------        
+            f.write(new_poly_line )
+
+        #---------------------
         # Write Cell Types:
         #---------------------
         cell_type_header  = "\n\nCELL_TYPES "+str(n_edges)
-        f.write(cell_type_header)        
+        f.write(cell_type_header)
         for i in range(n_edges):
             # cell type
             f.write("\n4")
-            
-        #--------------------------        
+
+        #--------------------------
         # Write VTK Poly Line Data:
         #--------------------------
         cell_data_header  = "\n\nCELL_DATA "+str(n_edges)
-        f.write(cell_data_header)      
-        
+        f.write(cell_data_header)
+
         # First scalar value
         f.write("\nSCALARS i float 1")
-        f.write("\nLOOKUP_TABLE default")   
-        
+        f.write("\nLOOKUP_TABLE default")
+
         for i in range(n_edges):
             # vortex scalar i
-            f.write("\n"+str(i))   
+            f.write("\n"+str(i))
         # Second scalar value
         f.write("\nSCALARS circulation float 1")
-        f.write("\nLOOKUP_TABLE default")   
-    
+        f.write("\nLOOKUP_TABLE default")
+
         ring_circulations = rings.vortex_strengths
-        
+
         # flag to zero-out lifting line panel (for visualizing shed vortices)
-        zero_llps = True  
+        zero_llps = True
         if zero_llps:
             ring_circulations = np.array(ring_circulations)
-            
+
             bools = np.zeros_like(ring_circulations).astype(bool)
             bools[0] = True
             bools[4::3][0:nr-1] = True
-            
-            
+
+
             ring_circulations[bools] = 0
-            
+
         for i in range(n_edges):
             # bound vortex scalar circulation
-            f.write("\n"+str(ring_circulations[i])) 
-                    
+            f.write("\n"+str(ring_circulations[i]))
+
     return