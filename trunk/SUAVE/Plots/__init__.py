## @defgroup Plots  
# Plots contains functions for generating common figures

<<<<<<< HEAD
from .Mission_Plots   import plot_flight_conditions 
from .Mission_Plots   import plot_aerodynamic_coefficients
from .Mission_Plots   import plot_stability_coefficients
from .Mission_Plots   import plot_aerodynamic_forces
from .Mission_Plots   import plot_drag_components
from .Mission_Plots   import plot_altitude_sfc_weight
from .Mission_Plots   import plot_aircraft_velocities
from .Mission_Plots   import plot_electronic_conditions
from .Mission_Plots   import plot_propeller_conditions 
from .Mission_Plots   import plot_eMotor_Prop_efficiencies
from .Mission_Plots   import plot_disc_power_loading
from .Mission_Plots   import plot_solar_flux
from .Mission_Plots   import plot_lift_cruise_network  
from .Mission_Plots   import plot_propeller_conditions 
from .Mission_Plots   import plot_surface_pressure_contours
from .Mission_Plots   import create_video_frames
                      
from .Airfoil_Plots   import plot_airfoil_properties
=======
from .Mission_Plots       import plot_flight_conditions 
from .Mission_Plots       import plot_aerodynamic_coefficients
from .Mission_Plots       import plot_stability_coefficients
from .Mission_Plots       import plot_aerodynamic_forces
from .Mission_Plots       import plot_drag_components
from .Mission_Plots       import plot_altitude_sfc_weight
from .Mission_Plots       import plot_aircraft_velocities
from .Mission_Plots       import plot_electronic_conditions
from .Mission_Plots       import plot_propeller_conditions 
from .Mission_Plots       import plot_eMotor_Prop_efficiencies
from .Mission_Plots       import plot_disc_power_loading
from .Mission_Plots       import plot_solar_flux
from .Mission_Plots       import plot_lift_cruise_network  
from .Mission_Plots       import plot_propeller_conditions 
from .Mission_Plots       import plot_surface_pressure_contours
from .Mission_Plots       import create_video_frames

from .plot_airfoil_polars import plot_airfoil_polars
from .Propeller_Plots     import plot_propeller_performance 
>>>>>>> 91f1acbb

from .Propeller_Plots import plot_propeller_performance
from . import Geometry_Plots  

<|MERGE_RESOLUTION|>--- conflicted
+++ resolved
@@ -1,47 +1,24 @@
-## @defgroup Plots  
-# Plots contains functions for generating common figures
-
-<<<<<<< HEAD
-from .Mission_Plots   import plot_flight_conditions 
-from .Mission_Plots   import plot_aerodynamic_coefficients
-from .Mission_Plots   import plot_stability_coefficients
-from .Mission_Plots   import plot_aerodynamic_forces
-from .Mission_Plots   import plot_drag_components
-from .Mission_Plots   import plot_altitude_sfc_weight
-from .Mission_Plots   import plot_aircraft_velocities
-from .Mission_Plots   import plot_electronic_conditions
-from .Mission_Plots   import plot_propeller_conditions 
-from .Mission_Plots   import plot_eMotor_Prop_efficiencies
-from .Mission_Plots   import plot_disc_power_loading
-from .Mission_Plots   import plot_solar_flux
-from .Mission_Plots   import plot_lift_cruise_network  
-from .Mission_Plots   import plot_propeller_conditions 
-from .Mission_Plots   import plot_surface_pressure_contours
-from .Mission_Plots   import create_video_frames
-                      
-from .Airfoil_Plots   import plot_airfoil_properties
-=======
-from .Mission_Plots       import plot_flight_conditions 
-from .Mission_Plots       import plot_aerodynamic_coefficients
-from .Mission_Plots       import plot_stability_coefficients
-from .Mission_Plots       import plot_aerodynamic_forces
-from .Mission_Plots       import plot_drag_components
-from .Mission_Plots       import plot_altitude_sfc_weight
-from .Mission_Plots       import plot_aircraft_velocities
-from .Mission_Plots       import plot_electronic_conditions
-from .Mission_Plots       import plot_propeller_conditions 
-from .Mission_Plots       import plot_eMotor_Prop_efficiencies
-from .Mission_Plots       import plot_disc_power_loading
-from .Mission_Plots       import plot_solar_flux
-from .Mission_Plots       import plot_lift_cruise_network  
-from .Mission_Plots       import plot_propeller_conditions 
-from .Mission_Plots       import plot_surface_pressure_contours
-from .Mission_Plots       import create_video_frames
-
-from .plot_airfoil_polars import plot_airfoil_polars
-from .Propeller_Plots     import plot_propeller_performance 
->>>>>>> 91f1acbb
-
-from .Propeller_Plots import plot_propeller_performance
-from . import Geometry_Plots  
-
+## @defgroup Plots  
+# Plots contains functions for generating common figures
+
+from .Mission_Plots       import plot_flight_conditions 
+from .Mission_Plots       import plot_aerodynamic_coefficients
+from .Mission_Plots       import plot_stability_coefficients
+from .Mission_Plots       import plot_aerodynamic_forces
+from .Mission_Plots       import plot_drag_components
+from .Mission_Plots       import plot_altitude_sfc_weight
+from .Mission_Plots       import plot_aircraft_velocities
+from .Mission_Plots       import plot_electronic_conditions
+from .Mission_Plots       import plot_propeller_conditions 
+from .Mission_Plots       import plot_eMotor_Prop_efficiencies
+from .Mission_Plots       import plot_disc_power_loading
+from .Mission_Plots       import plot_solar_flux
+from .Mission_Plots       import plot_lift_cruise_network  
+from .Mission_Plots       import plot_propeller_conditions 
+from .Mission_Plots       import plot_surface_pressure_contours
+from .Mission_Plots       import create_video_frames
+
+from .plot_airfoil_polars import plot_airfoil_polars
+from .Propeller_Plots     import plot_propeller_performance 
+
+from . import Geometry_Plots  