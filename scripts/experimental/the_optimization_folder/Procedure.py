--- conflicted
+++ resolved
@@ -95,23 +95,7 @@
     # done!
     return
 
-<<<<<<< HEAD
-def post_process(interface):
-    
-    # Unpack data
-    vehicle               = interface.configs.base    
-    results               = interface.results
-    mission_profile       = results.missions.base    
-    short_field_results   = results.short_field
-    takeoff_field_results = results.takeoff_field_length
-    range_results         = results.max_range
-    # Weights
-    max_zero_fuel     = vehicle.mass_properties.max_zero_fuel
-    operating_empty   = vehicle.mass_properties.operating_empty
-    payload           = vehicle.mass_properties.payload   
-    
-    return results
-=======
+
 
 # ----------------------------------------------------------------------
 #   Finalizing Function (make part of optimization interface)[needs to come after simple sizing doh]
@@ -335,5 +319,24 @@
                               thrust_landing     )
     
     return results    
-    
->>>>>>> 3d037753
+
+
+# ----------------------------------------------------------------------
+#   Post Process Results to give back to the optimizer
+# ----------------------------------------------------------------------   
+
+def post_process(interface):
+    
+    # Unpack data
+    vehicle               = interface.configs.base    
+    results               = interface.results
+    mission_profile       = results.missions.base    
+    short_field_results   = results.short_field
+    takeoff_field_results = results.takeoff_field_length
+    range_results         = results.max_range
+    # Weights
+    max_zero_fuel     = vehicle.mass_properties.max_zero_fuel
+    operating_empty   = vehicle.mass_properties.operating_empty
+    payload           = vehicle.mass_properties.payload   
+    
+    return results