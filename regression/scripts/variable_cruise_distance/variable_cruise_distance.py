--- conflicted
+++ resolved
@@ -43,7 +43,7 @@
     results = mission.evaluate()
     results = results.merged()
     
-    #plot_results(results)
+    plot_results(results)
     
     distance_regression = 3797681.9970437484
     distance_calc       = results.conditions.frames.inertial.position_vector[-1,0]
@@ -64,11 +64,7 @@
     results_SR              = mission_SR.evaluate()
     results_SR              = results_SR.merged()
     
-<<<<<<< HEAD
-    distance_regression_SR = 102973.02368304839
-=======
     distance_regression_SR = 91571.51132456514
->>>>>>> 59568319
     distance_calc_SR       = results_SR.conditions.frames.inertial.position_vector[-1,0]
     print('distance_calc_SR = ', distance_calc_SR)
     error_distance_SR      = abs((distance_regression_SR - distance_calc_SR )/distance_regression_SR)
@@ -300,21 +296,6 @@
     Segments = SUAVE.Analyses.Mission.Segments    
     
     # base segment
-<<<<<<< HEAD
-    base_segment                                             = Segments.Segment()
-    base_segment.state.numerics.number_control_points        = 3 
-    base_segment.process.iterate.initials.initialize_battery = SUAVE.Methods.Missions.Segments.Common.Energy.initialize_battery
-    base_segment.process.iterate.conditions.planet_position  = SUAVE.Methods.skip
-    
-    # VSTALL Calculation
-    m      = vehicle.mass_properties.max_takeoff
-    g      = 9.81
-    S      = vehicle.reference_area
-    atmo   = SUAVE.Analyses.Atmospheric.US_Standard_1976()
-    rho    = atmo.compute_values(1000.*Units.feet,0.).density
-    CLmax  = 1.2
-    Vstall = float(np.sqrt(2.*m*g/(rho*S*CLmax)))
-=======
     base_segment = Segments.Segment()
     ones_row                                                 = base_segment.state.ones_row    
     base_segment.state.numerics.number_control_points        = 3
@@ -322,13 +303,12 @@
     base_segment.process.finalize.post_process.stability     = SUAVE.Methods.skip    
     base_segment.process.iterate.conditions.planet_position  = SUAVE.Methods.skip    
     base_segment.process.iterate.initials.initialize_battery = SUAVE.Methods.Missions.Segments.Common.Energy.initialize_battery   
->>>>>>> 59568319
     
     # ------------------------------------------------------------------
     #   First Climb Segment: Constant Speed, Constant Rate
     # ------------------------------------------------------------------
     segment     = Segments.Hover.Climb(base_segment)
-    segment.tag = "vertical_climb"
+    segment.tag = "climb_1"
     segment.analyses.extend( analyses )
     segment.altitude_start                                   = 0.0  * Units.ft
     segment.altitude_end                                     = 40.  * Units.ft
@@ -343,54 +323,6 @@
     # add to misison
     mission.append_segment(segment)
 
-<<<<<<< HEAD
-    # ------------------------------------------------------------------
-    #   First Cruise Segment: Transition
-    # ------------------------------------------------------------------
-    segment                                          = Segments.Transition.Constant_Acceleration_Constant_Pitchrate_Constant_Altitude(base_segment)
-    segment.tag                                      = "transition_1"
-    segment.analyses.extend( analyses)
-    segment.altitude                                 = 40.  * Units.ft
-    segment.air_speed_start                          = 500. * Units['ft/min']
-    segment.air_speed_end                            = 0.8 * Vstall
-    segment.acceleration                             = 9.8/5
-    segment.pitch_initial                            = 0.0 * Units.degrees
-    segment.pitch_final                              = 5. * Units.degrees
-    ones_row                                         = segment.state.ones_row
-    segment.state.unknowns.throttle                  = 0.95  *  ones_row(1)
-    segment.process.iterate.unknowns.mission         = SUAVE.Methods.skip
-    segment.process.iterate.conditions.stability     = SUAVE.Methods.skip
-    segment.process.finalize.post_process.stability  = SUAVE.Methods.skip
-    segment = vehicle.networks.lift_cruise.add_transition_unknowns_and_residuals_to_segment(segment,
-                                                         initial_prop_power_coefficient = 0.2,
-                                                         initial_lift_rotor_power_coefficient = 0.01,
-                                                         initial_throttle_lift = 0.9,)
-
-    # add to misison
-    mission.append_segment(segment)
-
-    # ------------------------------------------------------------------
-    #   First Cruise Segment: Transition
-    # ------------------------------------------------------------------
-    segment                                             = Segments.Transition.Constant_Acceleration_Constant_Angle_Linear_Climb(base_segment)
-    segment.tag                                         = "transition_2"
-    segment.analyses.extend( analyses)
-    segment.altitude_start                              = 40.0 * Units.ft
-    segment.altitude_end                                = 50.0 * Units.ft
-    segment.air_speed                                   = 0.8 * Vstall
-    segment.climb_angle                                 = 1 * Units.degrees
-    segment.acceleration                                = 0.5 * Units['m/s/s']
-    segment.pitch_initial                               = 5. * Units.degrees
-    segment.pitch_final                                 = 7. * Units.degrees
-    segment.state.unknowns.throttle                     = 0.95  * ones_row(1)
-    segment.process.iterate.unknowns.mission            = SUAVE.Methods.skip
-    segment.process.iterate.conditions.stability        = SUAVE.Methods.skip
-    segment.process.finalize.post_process.stability     = SUAVE.Methods.skip
-    segment = vehicle.networks.lift_cruise.add_transition_unknowns_and_residuals_to_segment(segment,
-                                                         initial_prop_power_coefficient = 0.2,
-                                                         initial_lift_rotor_power_coefficient = 0.01,
-                                                         initial_throttle_lift = 0.9,)
-=======
     # ------------------------------------------------------------------    
     #   Cruise Segment: constant speed, constant altitude
     # ------------------------------------------------------------------    
@@ -406,68 +338,8 @@
     segment.state.unknowns.throttle = 0.80 * ones_row(1)
     
     segment = vehicle.networks.lift_cruise.add_cruise_unknowns_and_residuals_to_segment(segment,initial_prop_power_coefficient=0.16)
->>>>>>> 59568319
-
-    # add to misison
-    mission.append_segment(segment) 
-
-    # ------------------------------------------------------------------
-    #   Second Climb Segment: Constant Speed, Constant Rate
-    # ------------------------------------------------------------------
-    segment                                            = Segments.Climb.Constant_Speed_Constant_Rate(base_segment)
-    segment.tag                                        = "climb_1"
-    segment.analyses.extend( analyses)
-    segment.air_speed                                  = 1.1*Vstall
-    segment.altitude_start                             = 50.0 * Units.ft
-    segment.altitude_end                               = 300. * Units.ft
-    segment.climb_rate                                 = 500. * Units['ft/min'] 
-    segment.state.unknowns.throttle                    =  0.80 * ones_row(1)
-    segment = vehicle.networks.lift_cruise.add_cruise_unknowns_and_residuals_to_segment(segment)
-
-    # add to misison
+
     mission.append_segment(segment)
-
-    # ------------------------------------------------------------------
-    #   Second Cruise Segment: Constant Speed, Constant Altitude
-    # ------------------------------------------------------------------
-    segment                                            = Segments.Cruise.Constant_Speed_Constant_Altitude_Loiter(base_segment)
-    segment.tag                                        = "departure_terminal_procedures"
-    segment.analyses.extend( analyses)
-    segment.altitude                                   = 300.0 * Units.ft
-    segment.time                                       = 60.   * Units.second
-    segment.air_speed                                  = 1.2*Vstall
-    segment.state.unknowns.throttle                    =  0.80 * ones_row(1)
-    segment = vehicle.networks.lift_cruise.add_cruise_unknowns_and_residuals_to_segment(segment,\
-                                                                                          initial_prop_power_coefficient = 0.16)
-    mission.append_segment(segment)
-     
-    # ------------------------------------------------------------------
-    #   Third Climb Segment: Constant Acceleration, Constant Rate
-    # ------------------------------------------------------------------ 
-    segment                                          = Segments.Climb.Linear_Speed_Constant_Rate(base_segment)
-    segment.tag                                      = "climb_2" 
-    segment.analyses.extend( analyses) 
-    segment.altitude_start                           = 300.0 * Units.ft  
-    segment.altitude_end                             = 1000. * Units.ft
-    segment.climb_rate                               = 500.  * Units['ft/min']
-    segment.air_speed_start                          = 1.2*Vstall
-    segment.air_speed_end                            = 110.  * Units['mph']    
-    segment.state.unknowns.throttle                  = 0.90    *  ones_row(1)
-    segment = vehicle.networks.lift_cruise.add_cruise_unknowns_and_residuals_to_segment(segment)    
-    mission.append_segment(segment)   
-    
-    # ------------------------------------------------------------------    
-    #   Cruise Segment: constant speed, constant altitude
-    # ------------------------------------------------------------------     
-    segment                                          = Segments.Cruise.Constant_Speed_Constant_Altitude(base_segment)
-    segment.tag                                      = "cruise" 
-    segment.analyses.extend( analyses ) 
-    segment.altitude                                 = 1000.0 * Units.ft
-    segment.air_speed                                = 110.   * Units['mph']
-    segment.distance                                 = 50.    * Units.miles     
-    segment.state.unknowns.throttle                  = 0.60 * ones_row(1) 
-    segment = vehicle.networks.lift_cruise.add_cruise_unknowns_and_residuals_to_segment(segment) 
-    mission.append_segment(segment) 
 
 
     return mission
