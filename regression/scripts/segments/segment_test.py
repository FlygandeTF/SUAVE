--- conflicted
+++ resolved
@@ -3,9 +3,8 @@
 # Created:  Feb 2020, M. Clarke
 #           Apr 2020, M. Clarke
 # Modified: Dec 2020, S. Karpuk
-#         : Jan 2022, S. Claridge
-
-""" setup file for segment test regression with a Boeing 737 and a modified aircraft that uses additional cryogenic fuel """
+
+""" setup file for segment test regression with a Boeing 737"""
 
 # ----------------------------------------------------------------------
 #   Imports
@@ -19,6 +18,7 @@
 
 
 from SUAVE.Core import Data
+
 from SUAVE.Methods.Center_of_Gravity.compute_component_centers_of_gravity import compute_component_centers_of_gravity
 
 import sys
@@ -27,139 +27,20 @@
 # the analysis functions
 
 from Boeing_737 import vehicle_setup, configs_setup
-
-from Additional_Fuel_Aircraft import vehicle_setup as cf_vehicle_setup
-from Additional_Fuel_Aircraft import configs_setup as cf_configs_setup
-
 # ----------------------------------------------------------------------
 #   Main
 # ----------------------------------------------------------------------
 
 def main(): 
-
-    # Truth values for Boeing 737 and cryogenic fuel aircraft
-    boeing_737_results = [["climb_throttle_1_true" , 1.076870435474248],
-                            ["climb_throttle_2_true", 1.0811705275252188],
-                            ["climb_throttle_3_true", 0.6708679936668738],
-                            ["climb_throttle_4_true", 1.1265503689284677], 
-                            ["climb_4_total_mass_true", 77954.17842536],
-                            ["climb_4_vehicle_additional_fuel_rate_true", 0.0],
-                            ["climb_throttle_5_true", 1.1770721802348285],
-                            ["climb_throttle_6_true", 0.7772366352514147], 
-                            ["climb_throttle_7_true", 0.9754619978463199], 
-                            ["climb_throttle_8_true", 1.2263494140483848],
-                            ["climb_throttle_9_true", 1.339647400470607], 
-                            ["climb_throttle_10_true", 1.0],
-                            ["cruise_CL_1_true", 0.6972564737884285],
-                            ["cruise_CL_2_true", 0.6975787113223217],
-                            ["cruise_CL_3_true", 0.7852502026240504],
-                            ["descent_throttle_1_true", 0.09102457856960339],
-                            ["descent_throttle_2_true", 0.24465051386674283], 
-                            ["single_pt_CL_1_true", 0.251138262389197],
-                            ["single_pt_CL_2_true", 0.25113968108269286],
-                            ["loiter_CL_true", 0.5114262749651366],
-                            ["descent_throttle_3_true", 0.17797156049307095],
-                            ["descent_3_total_mass_true", 72782.00046267 ],
-                            ["descent_3_vehicle_additional_fuel_rate_true", 0.0]]
-
-    boeing_737_vehicle  = vehicle_setup()
-    boening_737_configs = configs_setup(boeing_737_vehicle)
-
-    aircraft_using_cryogenic_fuel  = [["climb_throttle_1_true" , 2.09836518],
-                        ["climb_throttle_2_true", 1.81422613],
-                        ["climb_throttle_3_true", 1.01898036],
-                        ["climb_throttle_4_true", 1.48489388], 
-                        ["climb_4_total_mass_true", 78399.62679503],
-                        ["climb_4_vehicle_additional_fuel_rate", 0.01710773],
-                        ["climb_throttle_5_true", 1.47404658],
-                        ["climb_throttle_6_true", 0.9207219], 
-                        ["climb_throttle_7_true",  1.07734465], 
-                        ["climb_throttle_8_true", 1.29949068],
-                        ["climb_throttle_9_true", 1.29171816], 
-                        ["climb_throttle_10_true", 1.0],
-                        ["cruise_CL_1_true",  0.70703183],
-                        ["cruise_CL_2_true",  0.70770214],
-                        ["cruise_CL_3_true",  0.91800812],
-                        ["descent_throttle_1_true", 0.10790657],
-                        ["descent_throttle_2_true", 0.46200369], 
-                        ["single_pt_CL_1_true", 0.25615682 ],
-                        ["single_pt_CL_2_true", 0.25598024],
-                        ["loiter_CL_true", 0.52161734],
-                        ["descent_throttle_3_true",  0.35119837],
-                        ["descent_3_total_mass_true", 74129.2794989  ],
-                        ["descent_3_vehicle_additional_fuel_rate", 0.01710773]]   
-
-    vehicle_using_cryogenic_fuel         = cf_vehicle_setup()
-    vehicle_using_cryogenic_fuel_configs = cf_configs_setup(vehicle_using_cryogenic_fuel)
-
-    aircraft_results = [[boeing_737_vehicle, boening_737_configs, boeing_737_results], [vehicle_using_cryogenic_fuel, vehicle_using_cryogenic_fuel_configs, aircraft_using_cryogenic_fuel]]
-
-    for aircraft_result in aircraft_results:
-
-        vehicle         = aircraft_result[0]
-        config          = aircraft_result[1]
-        true_results    = aircraft_result[2]
-
-        results = get_results(vehicle, config)
-
-        # Extract sample values from computation 
-        climb_throttle_1                        = results.segments.climb_1.conditions.propulsion.throttle[3][0]
-        climb_throttle_2                        = results.segments.climb_2.conditions.propulsion.throttle[3][0]
-        climb_throttle_3                        = results.segments.climb_3.conditions.propulsion.throttle[3][0]
-        climb_throttle_4                        = results.segments.climb_4.conditions.propulsion.throttle[3][0]
-        climb_total_mass_4                      = results.segments.climb_4.conditions.weights.total_mass[0][0]
-        climb_vehicle_additional_fuel_rate_4    = results.segments.climb_4.conditions.weights.vehicle_additional_fuel_rate[0][0]
-        climb_throttle_5                        = results.segments.climb_5.conditions.propulsion.throttle[3][0]
-        climb_throttle_6                        = results.segments.climb_6.conditions.propulsion.throttle[3][0]
-        climb_throttle_7                        = results.segments.climb_7.conditions.propulsion.throttle[3][0] 
-        climb_throttle_8                        = results.segments.climb_8.conditions.propulsion.throttle[3][0] 
-        climb_throttle_9                        = results.segments.climb_9.conditions.propulsion.throttle[3][0] 
-        climb_throttle_10                       = results.segments.climb_10.conditions.propulsion.throttle[2][0] 
-        cruise_CL_1                             = results.segments.cruise_1.conditions.aerodynamics.lift_coefficient[2][0]
-        cruise_CL_2                             = results.segments.cruise_2.conditions.aerodynamics.lift_coefficient[2][0]
-        cruise_CL_3                             = results.segments.cruise_3.conditions.aerodynamics.lift_coefficient[2][0] 
-        descent_throttle_1                      = results.segments.descent_1.conditions.propulsion.throttle[3][0]
-        descent_throttle_2                      = results.segments.descent_2.conditions.propulsion.throttle[3][0]
-        single_pt_CL_1                          = results.segments.single_point_1.conditions.aerodynamics.lift_coefficient[0][0]
-        single_pt_CL_2                          = results.segments.single_point_2.conditions.aerodynamics.lift_coefficient[0][0]     
-        loiter_CL                               = results.segments.loiter.conditions.aerodynamics.lift_coefficient[2][0]
-        descent_throttle_3                      = results.segments.descent_3.conditions.propulsion.throttle[3][0]
-        descent_total_mass_3                    = results.segments.descent_3.conditions.weights.total_mass[0][0]
-        descent_vehicle_additional_fuel_rate_3  = results.segments.descent_3.conditions.weights.vehicle_additional_fuel_rate[0][0]
-
-
-        check_results = np.array([climb_throttle_1, climb_throttle_2, climb_throttle_3, climb_throttle_4, climb_total_mass_4, climb_vehicle_additional_fuel_rate_4, 
-                                climb_throttle_5, climb_throttle_6, climb_throttle_7, climb_throttle_8, climb_throttle_9, climb_throttle_10, cruise_CL_1, cruise_CL_2,
-                                cruise_CL_3, descent_throttle_1, descent_throttle_2, single_pt_CL_1, single_pt_CL_2, loiter_CL, descent_throttle_3,
-                                descent_total_mass_3, descent_vehicle_additional_fuel_rate_3 ])
-
-        #print values for resetting regression
-        print(*check_results, sep='\n')
-
-        #create array of truth values 
-        compare_true_results = np.array([item[1] for item in true_results])
-
-        #calculate error values 
-        error_val            = (compare_true_results - check_results) / compare_true_results
-        error_val            = np.where(np.isnan(error_val), 0, error_val) #incase there was any divison by 0 
-
-        assert(np.amax(error_val) < 1e-6)
-
-    plt.show()    
-
-
-def get_results(vehicle_setup, configs_setup):
-
     # -----------------------------------------
     # Multi-Point Mission Setup 
     # -----------------------------------------
-    configs, analyses = full_setup(vehicle_setup, configs_setup) 
+    configs, analyses = full_setup() 
     simple_sizing(configs, analyses) 
     configs.finalize()
     analyses.finalize()  
     mission = analyses.missions.base
     results = mission.evaluate()
-<<<<<<< HEAD
  
     # Extract sample values from computation 
     climb_throttle_1   = results.segments.climb_1.conditions.propulsion.throttle[3][0]
@@ -243,16 +124,17 @@
     
     plt.show()    
     return
-=======
->>>>>>> 0aacc7e7
-
-    return results
+
 
 # ----------------------------------------------------------------------
 #   Analysis Setup
 # ----------------------------------------------------------------------
 
-def full_setup(vehicle, configs):
+def full_setup():
+
+    # vehicle data
+    vehicle  = vehicle_setup()
+    configs  = configs_setup(vehicle)
 
     # vehicle analyses
     configs_analyses = analyses_setup(configs)
@@ -266,7 +148,7 @@
     analyses.missions = missions_analyses
 
     return configs, analyses
-
+ 
 # ----------------------------------------------------------------------
 #   Define the Vehicle Analyses
 # ----------------------------------------------------------------------
@@ -708,6 +590,7 @@
     segment.analyses.extend( analyses.landing )
     segment.velocity_start           = 150 * Units.knots
     segment.velocity_end             = 100 * Units.knots
+    segment.state.unknowns.time      = 30.
     segment.friction_coefficient     = 0.4
     segment.altitude                 = 0.0
 
