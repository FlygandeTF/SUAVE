--- conflicted
+++ resolved
@@ -74,21 +74,6 @@
             print(val)
     
     # Truth values
-<<<<<<< HEAD
-    climb_throttle_1_truth   = 1.1108300175827464
-    climb_throttle_2_truth   = 1.1205450825509016
-    climb_throttle_3_truth   = 0.7123591383362659
-    climb_throttle_4_truth   = 1.1775597639864896
-    climb_throttle_5_truth   = 1.2322132456951311
-    climb_throttle_6_truth   = 0.8293748692604306
-    climb_throttle_7_truth   = 1.0107682412524164
-    climb_throttle_8_truth   = 1.2376094319643145
-    climb_throttle_9_truth   = 1.3526592006564513
-    climb_throttle_10_truth  = 0.9999999999999862
-    cruise_CL_1_truth        = 0.6942474710399329
-    cruise_CL_2_truth        = 0.6946546672428512
-    cruise_CL_3_truth        = 0.7184212856719823
-=======
     climb_throttle_1_truth   = 1.1108300175827464 
     climb_throttle_2_truth   = 1.1205450825509016 
     climb_throttle_3_truth   = 0.7123591383362659 
@@ -102,16 +87,11 @@
     cruise_CL_1_truth        = 0.6942474710399329 
     cruise_CL_2_truth        = 0.6946546672428512 
     cruise_CL_3_truth        = 0.7184212856719823 
->>>>>>> 285566e4
     descent_throttle_1_truth = 0.13444097257108026
     descent_throttle_2_truth = 0.27123042373331235
     single_pt_CL_1_truth     = 0.24970074200908066
     single_pt_CL_2_truth     = 0.24967865522079494
-<<<<<<< HEAD
-    loiter_CL_truth          = 0.5085349399766463
-=======
     loiter_CL_truth          = 0.5085349399766463 
->>>>>>> 285566e4
     descent_throttle_3_truth = 0.20899477883865394
     
     # Store errors 
